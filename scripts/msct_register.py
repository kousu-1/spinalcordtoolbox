#!/usr/bin/env python
#
#
#
# ---------------------------------------------------------------------------------------
# Copyright (c) 2015 NeuroPoly, Polytechnique Montreal <www.neuro.polymtl.ca>
# Authors: Tanguy Magnan
# Modified: 2015-07-29
#
# License: see the LICENSE.TXT
#=======================================================================================================================
#
import sys, commands
import sct_utils as sct
# Get path of the toolbox
status, path_sct = commands.getstatusoutput('echo $SCT_DIR')
# Append path that contains scripts, to be able to load modules
sys.path.append(path_sct + '/scripts')
from sct_register_multimodal import Paramreg


def register_slicereg2d(fname_source, fname_dest, fname_mask='', window_length=31, warp_forward_out='step0Warp.nii.gz', warp_inverse_out='step0InverseWarp.nii.gz', paramreg=None, ants_registration_params=None, factor=2, remove_temp_files=1, verbose=0):
    from msct_register_regularized import register_seg, register_images, generate_warping_field
    from numpy import asarray, apply_along_axis, zeros
    from msct_smooth import smoothing_window, outliers_detection, outliers_completion
    # Calculate displacement
    current_algo = paramreg.algo
    if paramreg.type == 'seg':
        res_reg = register_seg(fname_source, fname_dest)

    elif paramreg.type == 'im':
        if paramreg.algo == 'slicereg2d_pointwise':
            sct.printv('\nERROR: Algorithm slicereg2d_pointwise only operates for segmentation type.', verbose, 'error')
            sys.exit(2)
        algo_dic = {'slicereg2d_pointwise': 'Translation', 'slicereg2d_translation': 'Translation', 'slicereg2d_rigid': 'Rigid', 'slicereg2d_affine': 'Affine', 'slicereg2d_syn': 'SyN', 'slicereg2d_bsplinesyn': 'BSplineSyN'}
        paramreg.algo = algo_dic[current_algo]
        res_reg = register_images(fname_source, fname_dest, mask=fname_mask, paramreg=paramreg, remove_tmp_folder=remove_temp_files, ants_registration_params=ants_registration_params)

    else:
        sct.printv('\nERROR: wrong registration type inputed. pleas choose \'im\', or \'seg\'.', verbose, 'error')
        sys.exit(2)

    # if algo is slicereg2d _pointwise, -translation or _rigid: x_disp and y_disp are displacement fields
    # if algo is slicereg2d _affine, _syn or _bsplinesyn: x_disp and y_disp are warping fields names

    if current_algo in ['slicereg2d_pointwise', 'slicereg2d_translation', 'slicereg2d_rigid']:
        # Change to array
        x_disp, y_disp, theta_rot = res_reg
        x_disp_a = asarray(x_disp)
        y_disp_a = asarray(y_disp)
        # Detect outliers
        mask_x_a = outliers_detection(x_disp_a, type='median', factor=factor, return_filtered_signal='no', verbose=verbose)
        mask_y_a = outliers_detection(y_disp_a, type='median', factor=factor, return_filtered_signal='no', verbose=verbose)
        # Replace value of outliers by linear interpolation using closest non-outlier points
        x_disp_a_no_outliers = outliers_completion(mask_x_a, verbose=0)
        y_disp_a_no_outliers = outliers_completion(mask_y_a, verbose=0)
        # Smooth results
        x_disp_smooth = smoothing_window(x_disp_a_no_outliers, window_len=int(window_length), window='hanning', verbose=verbose)
        y_disp_smooth = smoothing_window(y_disp_a_no_outliers, window_len=int(window_length), window='hanning', verbose=verbose)

        if theta_rot is not None:
            # same steps for theta_rot:
            theta_rot_a = asarray(theta_rot)
            mask_theta_a = outliers_detection(theta_rot_a, type='median', factor=2, return_filtered_signal='no', verbose=verbose)
            theta_rot_a_no_outliers = outliers_completion(mask_theta_a, verbose=0)
            theta_rot_smooth = smoothing_window(theta_rot_a_no_outliers, window_len=int(window_length), window='hanning', verbose = verbose)
        else:
            theta_rot_smooth = None

<<<<<<< HEAD
def register_slicereg2d_affine_old(src, dest, window_length=31, paramreg=Paramreg(step=0, type='im', algo='Affine', metric='MeanSquares', iter= 10, shrink=1, smooth=0, gradStep=0.5),
                               fname_mask='', warp_forward_out='step0Warp.nii.gz', warp_inverse_out='step0InverseWarp.nii.gz', factor=2, remove_temp_files=1, verbose=0,
                                    ants_registration_params={'rigid': '', 'affine': '', 'compositeaffine': '', 'similarity': '', 'translation': '','bspline': ',10', 'gaussiandisplacementfield': ',3,0',
                                                              'bsplinedisplacementfield': ',5,10', 'syn': ',3,0', 'bsplinesyn': ',1,3'}):
    from msct_register_regularized import register_images, generate_warping_field
    from numpy import asarray, array, sum
    from numpy.linalg import inv
    from msct_smooth import smoothing_window, outliers_detection, outliers_completion
    from nibabel import load

    # Calculate displacement
    x_disp, y_disp, matrix_def = register_images(src, dest, mask=fname_mask, paramreg=paramreg, remove_tmp_folder=remove_temp_files, ants_registration_params=ants_registration_params)
    # Change to array
    x_disp_a = asarray(x_disp)
    y_disp_a = asarray(y_disp)
    matrix_def_0_a = asarray([matrix_def[j][0][0] for j in range(len(matrix_def))])
    matrix_def_1_a = asarray([matrix_def[j][0][1] for j in range(len(matrix_def))])
    matrix_def_2_a = asarray([matrix_def[j][1][0] for j in range(len(matrix_def))])
    matrix_def_3_a = asarray([matrix_def[j][1][1] for j in range(len(matrix_def))])
    # Detect outliers
    mask_x_a = outliers_detection(x_disp_a, type='median', factor=factor, return_filtered_signal='no', verbose=verbose)
    mask_y_a = outliers_detection(y_disp_a, type='median', factor=factor, return_filtered_signal='no', verbose=verbose)
    mask_0_a = outliers_detection(matrix_def_0_a, type='median', factor=factor, return_filtered_signal='no', verbose=verbose)
    mask_1_a = outliers_detection(matrix_def_1_a, type='median', factor=factor, return_filtered_signal='no', verbose=verbose)
    mask_2_a = outliers_detection(matrix_def_2_a, type='median', factor=factor, return_filtered_signal='no', verbose=verbose)
    mask_3_a = outliers_detection(matrix_def_3_a, type='median', factor=factor, return_filtered_signal='no', verbose=verbose)
    # Replace value of outliers by linear interpolation using closest non-outlier points
    x_disp_a_no_outliers = outliers_completion(mask_x_a, verbose=0)
    y_disp_a_no_outliers = outliers_completion(mask_y_a, verbose=0)
    matrix_def_0_a_no_outliers = outliers_completion(mask_0_a, verbose=0)
    matrix_def_1_a_no_outliers = outliers_completion(mask_1_a, verbose=0)
    matrix_def_2_a_no_outliers = outliers_completion(mask_2_a, verbose=0)
    matrix_def_3_a_no_outliers = outliers_completion(mask_3_a, verbose=0)
    # Smooth results
    x_disp_smooth = smoothing_window(x_disp_a_no_outliers, window_len=int(window_length), window='hanning', verbose = verbose)
    y_disp_smooth = smoothing_window(y_disp_a_no_outliers, window_len=int(window_length), window='hanning', verbose = verbose)
    matrix_def_smooth_0 = smoothing_window(matrix_def_0_a_no_outliers, window_len=int(window_length), window='hanning', verbose = verbose)
    matrix_def_smooth_1 = smoothing_window(matrix_def_1_a_no_outliers, window_len=int(window_length), window='hanning', verbose = verbose)
    matrix_def_smooth_2 = smoothing_window(matrix_def_2_a_no_outliers, window_len=int(window_length), window='hanning', verbose = verbose)
    matrix_def_smooth_3 = smoothing_window(matrix_def_3_a_no_outliers, window_len=int(window_length), window='hanning', verbose = verbose)
    matrix_def_smooth = [[[matrix_def_smooth_0[iz], matrix_def_smooth_1[iz]], [matrix_def_smooth_2[iz], matrix_def_smooth_3[iz]]] for iz in range(len(matrix_def_smooth_0))]
    matrix_def_smooth_inv = inv(asarray(matrix_def_smooth)).tolist()
    # Calculate barycenters of intensity
    data_src = load(src).get_data()
    bar_intensity_src = (1.0/(sum(data_src))) * sum(array([[data_src[i,j,k] * i, data_src[i,j,k] * j, data_src[i,j,k] * k] for i in range(data_src.shape[0]) for j in range(data_src.shape[1]) for k in range(data_src.shape[2])]), axis=0)
    data_dest = load(dest).get_data()
    bar_intensity_dest = (1.0/(sum(data_dest))) * sum(array([[data_dest[i,j,k] * i, data_dest[i,j,k] * j, data_dest[i,j,k] * k] for i in range(data_dest.shape[0]) for j in range(data_dest.shape[1]) for k in range(data_dest.shape[2])]), axis=0)

    # Generate warping field
    generate_warping_field(dest, x_disp_smooth, y_disp_smooth, center_rotation=None, matrix_def=matrix_def_smooth, fname=warp_forward_out)
    # Inverse warping field
    generate_warping_field(src, -x_disp_smooth, -y_disp_smooth, center_rotation=None, matrix_def=matrix_def_smooth_inv, fname=warp_inverse_out)  #bar intensity dest?

def register_slicereg2d_affine(src, dest, window_length=31, paramreg=Paramreg(step=0, type='im', algo='Affine', metric='MeanSquares', iter= 10, shrink=1, smooth=0, gradStep=0.5),
                               fname_mask='', warp_forward_out='step0Warp.nii.gz', warp_inverse_out='step0InverseWarp.nii.gz', factor=2, remove_temp_files=1, verbose=0,
                                    ants_registration_params={'rigid': '', 'affine': '', 'compositeaffine': '', 'similarity': '', 'translation': '','bspline': ',10', 'gaussiandisplacementfield': ',3,0',
                                                              'bsplinedisplacementfield': ',5,10', 'syn': ',3,0', 'bsplinesyn': ',1,3'}):
    from nibabel import load, Nifti1Image, save
    from msct_smooth import smoothing_window, outliers_detection, outliers_completion
    from msct_register_regularized import register_images
    from numpy import apply_along_axis, zeros
    import sct_utils as sct
    name_warp_syn = 'Warp_total'

    # Calculate displacement
    register_images(src, dest, mask=fname_mask, paramreg=paramreg, remove_tmp_folder=remove_temp_files, ants_registration_params=ants_registration_params)

    print'\nRegularizing warping fields along z axis...'
    print'\n\tSplitting warping fields ...'
    sct.run('isct_c3d -mcs ' + name_warp_syn + '.nii.gz -oo ' + name_warp_syn + '_x.nii.gz ' + name_warp_syn + '_y.nii.gz')
    sct.run('isct_c3d -mcs ' + name_warp_syn + '_inverse.nii.gz -oo ' + name_warp_syn + '_x_inverse.nii.gz ' + name_warp_syn + '_y_inverse.nii.gz')
    data_warp_x = load(name_warp_syn + '_x.nii.gz').get_data()
    data_warp_y = load(name_warp_syn + '_y.nii.gz').get_data()
    hdr_warp = load(name_warp_syn + '_x.nii.gz').get_header()
    data_warp_x_inverse = load(name_warp_syn + '_x_inverse.nii.gz').get_data()
    data_warp_y_inverse = load(name_warp_syn + '_y_inverse.nii.gz').get_data()
    hdr_warp_inverse = load(name_warp_syn + '_x_inverse.nii.gz').get_header()
    #Outliers deletion
    print'\n\tDeleting outliers...'
    mask_x_a = apply_along_axis(lambda m: outliers_detection(m, type='median', factor=factor, return_filtered_signal='no', verbose=0), axis=-1, arr=data_warp_x)
    mask_y_a = apply_along_axis(lambda m: outliers_detection(m, type='median', factor=factor, return_filtered_signal='no', verbose=0), axis=-1, arr=data_warp_y)
    mask_x_inverse_a = apply_along_axis(lambda m: outliers_detection(m, type='median', factor=factor, return_filtered_signal='no', verbose=0), axis=-1, arr=data_warp_x_inverse)
    mask_y_inverse_a = apply_along_axis(lambda m: outliers_detection(m, type='median', factor=factor, return_filtered_signal='no', verbose=0), axis=-1, arr=data_warp_y_inverse)
    #Outliers replacement by linear interpolation using closest non-outlier points
    data_warp_x_no_outliers = apply_along_axis(lambda m: outliers_completion(m, verbose=0), axis=-1, arr=mask_x_a)
    data_warp_y_no_outliers = apply_along_axis(lambda m: outliers_completion(m, verbose=0), axis=-1, arr=mask_y_a)
    data_warp_x_inverse_no_outliers = apply_along_axis(lambda m: outliers_completion(m, verbose=0), axis=-1, arr=mask_x_inverse_a)
    data_warp_y_inverse_no_outliers = apply_along_axis(lambda m: outliers_completion(m, verbose=0), axis=-1, arr=mask_y_inverse_a)
    #Smoothing of results along z
    print'\n\tSmoothing results...'
    data_warp_x_smooth = apply_along_axis(lambda m: smoothing_window(m, window_len=int(window_length), window='hanning', verbose=0), axis=-1, arr=data_warp_x_no_outliers)
    data_warp_x_smooth_inverse = apply_along_axis(lambda m: smoothing_window(m, window_len=int(window_length), window='hanning', verbose=0), axis=-1, arr=data_warp_x_inverse_no_outliers)
    data_warp_y_smooth = apply_along_axis(lambda m: smoothing_window(m, window_len=int(window_length), window='hanning', verbose=0), axis=-1, arr=data_warp_y_no_outliers)
    data_warp_y_smooth_inverse = apply_along_axis(lambda m: smoothing_window(m, window_len=int(window_length), window='hanning', verbose=0), axis=-1, arr=data_warp_y_inverse_no_outliers)

    print'\nSaving regularized warping fields...'
    #Get image dimensions of destination image
    nx, ny, nz, nt, px, py, pz, pt = sct.get_dimension(dest)
    data_warp_smooth = zeros(((((nx, ny, nz, 1, 3)))))
    data_warp_smooth[:,:,:,0,0] = data_warp_x_smooth
    data_warp_smooth[:,:,:,0,1] = data_warp_y_smooth
    data_warp_smooth_inverse = zeros(((((nx, ny, nz, 1, 3)))))
    data_warp_smooth_inverse[:,:,:,0,0] = data_warp_x_smooth_inverse
    data_warp_smooth_inverse[:,:,:,0,1] = data_warp_y_smooth_inverse
    # Force header's parameter to intent so that the file may be recognised as a warping field by ants
    hdr_warp.set_intent('vector', (), '')
    hdr_warp_inverse.set_intent('vector', (), '')
    img = Nifti1Image(data_warp_smooth, None, header=hdr_warp)
    img_inverse = Nifti1Image(data_warp_smooth_inverse, None, header=hdr_warp_inverse)
    save(img, filename=warp_forward_out)
    print'\tFile ' + warp_forward_out + ' saved.'
    save(img_inverse, filename=warp_inverse_out)
    print'\tFile ' + warp_inverse_out + ' saved.'
=======
        # Generate warping field
        generate_warping_field(fname_dest, x_disp_smooth, y_disp_smooth, theta_rot_smooth, fname=warp_forward_out)  #name_warp= 'step'+str(paramreg.step)
        # Inverse warping field
        generate_warping_field(fname_source, -x_disp_smooth, -y_disp_smooth, -theta_rot_smooth if theta_rot_smooth is not None else None, fname=warp_inverse_out)

    elif current_algo in ['slicereg2d_affine', 'slicereg2d_syn', 'slicereg2d_bsplinesyn']:
        from msct_image import Image
        warp_x, inv_warp_x, warp_y, inv_warp_y = res_reg
        im_warp_x = Image(warp_x)
        im_inv_warp_x = Image(inv_warp_x)
        im_warp_y = Image(warp_y)
        im_inv_warp_y = Image(inv_warp_y)
>>>>>>> 2067196c

        data_warp_x = im_warp_x.data
        data_warp_x_inverse = im_inv_warp_x.data
        data_warp_y = im_warp_y.data
        data_warp_y_inverse = im_inv_warp_y.data

        hdr_warp = im_warp_x.hdr
        hdr_warp_inverse = im_inv_warp_x.hdr

        #Outliers deletion
        print'\n\tDeleting outliers...'
        mask_x_a = apply_along_axis(lambda m: outliers_detection(m, type='median', factor=factor, return_filtered_signal='no', verbose=0), axis=-1, arr=data_warp_x)
        mask_y_a = apply_along_axis(lambda m: outliers_detection(m, type='median', factor=factor, return_filtered_signal='no', verbose=0), axis=-1, arr=data_warp_y)
        mask_x_inverse_a = apply_along_axis(lambda m: outliers_detection(m, type='median', factor=factor, return_filtered_signal='no', verbose=0), axis=-1, arr=data_warp_x_inverse)
        mask_y_inverse_a = apply_along_axis(lambda m: outliers_detection(m, type='median', factor=factor, return_filtered_signal='no', verbose=0), axis=-1, arr=data_warp_y_inverse)
        #Outliers replacement by linear interpolation using closest non-outlier points
        data_warp_x_no_outliers = apply_along_axis(lambda m: outliers_completion(m, verbose=0), axis=-1, arr=mask_x_a)
        data_warp_y_no_outliers = apply_along_axis(lambda m: outliers_completion(m, verbose=0), axis=-1, arr=mask_y_a)
        data_warp_x_inverse_no_outliers = apply_along_axis(lambda m: outliers_completion(m, verbose=0), axis=-1, arr=mask_x_inverse_a)
        data_warp_y_inverse_no_outliers = apply_along_axis(lambda m: outliers_completion(m, verbose=0), axis=-1, arr=mask_y_inverse_a)
        #Smoothing of results along z
        print'\n\tSmoothing results...'
        data_warp_x_smooth = apply_along_axis(lambda m: smoothing_window(m, window_len=int(window_length), window='hanning', verbose=0), axis=-1, arr=data_warp_x_no_outliers)
        data_warp_x_smooth_inverse = apply_along_axis(lambda m: smoothing_window(m, window_len=int(window_length), window='hanning', verbose=0), axis=-1, arr=data_warp_x_inverse_no_outliers)
        data_warp_y_smooth = apply_along_axis(lambda m: smoothing_window(m, window_len=int(window_length), window='hanning', verbose=0), axis=-1, arr=data_warp_y_no_outliers)
        data_warp_y_smooth_inverse = apply_along_axis(lambda m: smoothing_window(m, window_len=int(window_length), window='hanning', verbose=0), axis=-1, arr=data_warp_y_inverse_no_outliers)

        print'\nSaving regularized warping fields...'
        # TODO: MODIFY NEXT PART
        #Get image dimensions of destination image
        from msct_image import Image
        from nibabel import load, Nifti1Image, save
        nx, ny, nz, nt, px, py, pz, pt = Image(fname_dest).dim
        data_warp_smooth = zeros(((((nx, ny, nz, 1, 3)))))
        data_warp_smooth[:,:,:,0,0] = data_warp_x_smooth
        data_warp_smooth[:,:,:,0,1] = data_warp_y_smooth
        data_warp_smooth_inverse = zeros(((((nx, ny, nz, 1, 3)))))
        data_warp_smooth_inverse[:,:,:,0,0] = data_warp_x_smooth_inverse
        data_warp_smooth_inverse[:,:,:,0,1] = data_warp_y_smooth_inverse
        # Force header's parameter to intent so that the file may be recognised as a warping field by ants
        hdr_warp.set_intent('vector', (), '')
        hdr_warp_inverse.set_intent('vector', (), '')
        img = Nifti1Image(data_warp_smooth, None, header=hdr_warp)
        img_inverse = Nifti1Image(data_warp_smooth_inverse, None, header=hdr_warp_inverse)
        save(img, filename=warp_forward_out)
        print'\tFile ' + warp_forward_out + ' saved.'
        save(img_inverse, filename=warp_inverse_out)
        print'\tFile ' + warp_inverse_out + ' saved.'
        return warp_forward_out, warp_inverse_out

<<<<<<< HEAD
    print'\nSaving regularized warping fields...'
    #Get image dimensions of destination image
    nx, ny, nz, nt, px, py, pz, pt = sct.get_dimension(dest)
    data_warp_smooth = zeros(((((nx, ny, nz, 1, 3)))))
    data_warp_smooth[:,:,:,0,0] = data_warp_x_smooth
    data_warp_smooth[:,:,:,0,1] = data_warp_y_smooth
    data_warp_smooth_inverse = zeros(((((nx, ny, nz, 1, 3)))))
    data_warp_smooth_inverse[:,:,:,0,0] = data_warp_x_smooth_inverse
    data_warp_smooth_inverse[:,:,:,0,1] = data_warp_y_smooth_inverse
    # Force header's parameter to intent so that the file may be recognised as a warping field by ants
    hdr_warp.set_intent('vector', (), '')
    hdr_warp_inverse.set_intent('vector', (), '')
    img = Nifti1Image(data_warp_smooth, None, header=hdr_warp)
    img_inverse = Nifti1Image(data_warp_smooth_inverse, None, header=hdr_warp_inverse)
    save(img, filename=warp_forward_out)
    print'\tFile ' + warp_forward_out + ' saved.'
    save(img_inverse, filename=warp_inverse_out)
    print'\tFile ' + warp_inverse_out + ' saved.'
=======
#
# def register_slicereg2d_pointwise(fname_source, fname_dest, window_length=31, paramreg=Paramreg(step='0', type='seg', algo='slicereg2d_pointwise', metric='MeanSquares', iter='10', shrink='1', smooth='0', gradStep='0.5'),
#                                   warp_forward_out='step0Warp.nii.gz', warp_inverse_out='step0InverseWarp.nii.gz', factor=2, verbose=0):
#     """Slice-by-slice regularized registration by translation of two segmentations.
#
#     First we estimate for each slice the translation vector by calculating the difference of position of the two centers of
#     mass of the two segmentations. Then we remove outliers using Median Absolute Deviation technique (MAD) and smooth
#     the translation along x and y axis using moving average hanning window. Eventually, we generate two warping fields
#     (forward and inverse) resulting from this regularized registration technique.
#     The segmentations must be of same size (otherwise generate_warping_field will not work for forward or inverse
#     creation).
#
#     input:
#         fname_source: name of moving image (type: string)
#         fname_dest: name of fixed image (type: string)
#         window_length: size of window for moving average smoothing (type: int)
#         paramreg[optional]: parameters of antsRegistration (type: Paramreg class from sct_register_multimodal)
#         warp_forward_out: name of output forward warp (type: string)
#         warp_inverse_out: name of output inverse warp (type: string)
#         factor: sensibility factor for outlier detection (higher the factor, smaller the detection) (type: int or float)
#         verbose: display parameter (type: int, value: 0,1 or 2)
#
#     output:
#         creation of warping field files of name 'warp_forward_out' and 'warp_inverse_out'.
#
#     """
#     if paramreg.type != 'seg':
#         print '\nERROR: Algorithm slicereg2d_pointwise only operates for segmentation type.'
#         sys.exit(2)
#     else:
#         from msct_register_regularized import register_seg, generate_warping_field
#         from numpy import asarray
#         from msct_smooth import smoothing_window, outliers_detection, outliers_completion
#         # Calculate displacement
#         x_disp, y_disp = register_seg(fname_source, fname_dest)
#         # Change to array
#         x_disp_a = asarray(x_disp)
#         y_disp_a = asarray(y_disp)
#         # Detect outliers
#         mask_x_a = outliers_detection(x_disp_a, type='median', factor=factor, return_filtered_signal='no', verbose=verbose)
#         mask_y_a = outliers_detection(y_disp_a, type='median', factor=factor, return_filtered_signal='no', verbose=verbose)
#         # Replace value of outliers by linear interpolation using closest non-outlier points
#         x_disp_a_no_outliers = outliers_completion(mask_x_a, verbose=0)
#         y_disp_a_no_outliers = outliers_completion(mask_y_a, verbose=0)
#         # Smooth results
#         x_disp_smooth = smoothing_window(x_disp_a_no_outliers, window_len=int(window_length), window='hanning', verbose=verbose)
#         y_disp_smooth = smoothing_window(y_disp_a_no_outliers, window_len=int(window_length), window='hanning', verbose=verbose)
#         # Generate warping field
#         generate_warping_field(fname_dest, x_disp_smooth, y_disp_smooth, fname=warp_forward_out)  #name_warp= 'step'+str(paramreg.step)
#         # Inverse warping field
#         generate_warping_field(fname_source, -x_disp_smooth, -y_disp_smooth, fname=warp_inverse_out)
#
#
# def register_slicereg2d_translation(fname_source, fname_dest, window_length=31, paramreg=Paramreg(step='0', type='im', algo='Translation', metric='MeanSquares', iter='10', shrink='1', smooth='0', gradStep='0.5'),
#                                     fname_mask='', warp_forward_out='step0Warp.nii.gz', warp_inverse_out='step0InverseWarp.nii.gz', factor=2, remove_temp_files=1, verbose=0,
#                                     ants_registration_params={'rigid': '', 'affine': '', 'compositeaffine': '', 'similarity': '', 'translation': '','bspline': ',10', 'gaussiandisplacementfield': ',3,0',
#                                                               'bsplinedisplacementfield': ',5,10', 'syn': ',3,0', 'bsplinesyn': ',1,3'}):
#     """Slice-by-slice regularized registration by translation of two images.
#
#     We first register slice-by-slice the two images using antsRegistration in 2D. Then we remove outliers using
#     Median Absolute Deviation technique (MAD) and smooth the translations along x and y axis using moving average
#     hanning window. Eventually, we generate two warping fields (forward and inverse) resulting from this regularized
#     registration technique.
#     The images must be of same size (otherwise generate_warping_field will not work for forward or inverse
#     creation).
#
#     input:
#         fname_source: name of moving image (type: string)
#         fname_dest: name of fixed image (type: string)
#         window_length[optional]: size of window for moving average smoothing (type: int)
#         paramreg[optional]: parameters of antsRegistration (type: Paramreg class from sct_register_multimodal)
#         fname_mask[optional]: name of mask file (type: string) (parameter -x of antsRegistration)
#         warp_forward_out[optional]: name of output forward warp (type: string)
#         warp_inverse_out[optional]: name of output inverse warp (type: string)
#         factor[optional]: sensibility factor for outlier detection (higher the factor, smaller the detection)
#             (type: int or float)
#         remove_temp_files[optional]: 1 to remove, 0 to keep (type: int)
#         verbose[optional]: display parameter (type: int, value: 0,1 or 2)
#         ants_registration_params[optional]: specific algorithm's parameters for antsRegistration (type: dictionary)
#
#     output:
#         creation of warping field files of name 'warp_forward_out' and 'warp_inverse_out'.
#     """
#     from msct_register_regularized import register_images, generate_warping_field
#     from numpy import asarray
#     from msct_smooth import smoothing_window, outliers_detection, outliers_completion
#
#     # Calculate displacement
#     x_disp, y_disp = register_images(fname_source, fname_dest, mask=fname_mask, paramreg=paramreg, remove_tmp_folder=remove_temp_files, ants_registration_params=ants_registration_params)
#     # Change to array
#     x_disp_a = asarray(x_disp)
#     y_disp_a = asarray(y_disp)
#     # Detect outliers
#     mask_x_a = outliers_detection(x_disp_a, type='median', factor=factor, return_filtered_signal='no', verbose=verbose)
#     mask_y_a = outliers_detection(y_disp_a, type='median', factor=factor, return_filtered_signal='no', verbose=verbose)
#     # Replace value of outliers by linear interpolation using closest non-outlier points
#     x_disp_a_no_outliers = outliers_completion(mask_x_a, verbose=0)
#     y_disp_a_no_outliers = outliers_completion(mask_y_a, verbose=0)
#     # Smooth results
#     x_disp_smooth = smoothing_window(x_disp_a_no_outliers, window_len=int(window_length), window='hanning', verbose = verbose)
#     y_disp_smooth = smoothing_window(y_disp_a_no_outliers, window_len=int(window_length), window='hanning', verbose = verbose)
#     # Generate warping field
#     generate_warping_field(fname_dest, x_disp_smooth, y_disp_smooth, fname=warp_forward_out)
#     # Inverse warping field
#     generate_warping_field(fname_source, -x_disp_smooth, -y_disp_smooth, fname=warp_inverse_out)
#
#
# def register_slicereg2d_rigid(fname_source, fname_dest, window_length=31, paramreg=Paramreg(step='0', type='im', algo='Rigid', metric='MeanSquares', iter='10', shrink='1', smooth='0', gradStep='0.5'),
#                               fname_mask='', warp_forward_out='step0Warp.nii.gz', warp_inverse_out='step0InverseWarp.nii.gz', factor=2, remove_temp_files=1, verbose=0,
#                               ants_registration_params={'rigid': '', 'affine': '', 'compositeaffine': '', 'similarity': '', 'translation': '','bspline': ',10', 'gaussiandisplacementfield': ',3,0',
#                                                               'bsplinedisplacementfield': ',5,10', 'syn': ',3,0', 'bsplinesyn': ',1,3'}):
#     """Slice-by-slice regularized registration (rigid) of two images.
#
#     We first register slice-by-slice the two images using antsRegistration in 2D. Then we remove outliers using
#     Median Absolute Deviation technique (MAD) and smooth the translations and angle of rotation along x and y axis using
#     moving average hanning window. Eventually, we generate two warping fields (forward and inverse) resulting from this
#     regularized registration technique.
#     The images must be of same size (otherwise generate_warping_field will not work for forward or inverse
#     creation).
#
#     input:
#         fname_source: name of moving image (type: string)
#         fname_dest: name of fixed image (type: string)
#         window_length[optional]: size of window for moving average smoothing (type: int)
#         paramreg[optional]: parameters of antsRegistration (type: Paramreg class from sct_register_multimodal)
#         fname_mask[optional]: name of mask file (type: string) (parameter -x of antsRegistration)
#         warp_forward_out[optional]: name of output forward warp (type: string)
#         warp_inverse_out[optional]: name of output inverse warp (type: string)
#         factor[optional]: sensibility factor for outlier detection (higher the factor, smaller the detection)
#             (type: int or float)
#         remove_temp_files[optional]: 1 to remove, 0 to keep (type: int)
#         verbose[optional]: display parameter (type: int, value: 0,1 or 2)
#         ants_registration_params[optional]: specific algorithm's parameters for antsRegistration (type: dictionary)
#
#     output:
#         creation of warping field files of name 'warp_forward_out' and 'warp_inverse_out'.
#     """
#     from msct_register_regularized import register_images, generate_warping_field
#     from numpy import asarray
#     from msct_smooth import smoothing_window, outliers_detection, outliers_completion
#
#     # Calculate displacement
#     x_disp, y_disp, theta_rot = register_images(fname_source, fname_dest, mask=fname_mask, paramreg=paramreg, remove_tmp_folder=remove_temp_files, ants_registration_params=ants_registration_params)
#     # Change to array
#     x_disp_a = asarray(x_disp)
#     y_disp_a = asarray(y_disp)
#     theta_rot_a = asarray(theta_rot)
#     # Detect outliers
#     mask_x_a = outliers_detection(x_disp_a, type='median', factor=factor, return_filtered_signal='no', verbose=verbose)
#     mask_y_a = outliers_detection(y_disp_a, type='median', factor=factor, return_filtered_signal='no', verbose=verbose)
#     mask_theta_a = outliers_detection(theta_rot_a, type='median', factor=2, return_filtered_signal='no', verbose=verbose)
#     # Replace value of outliers by linear interpolation using closest non-outlier points
#     x_disp_a_no_outliers = outliers_completion(mask_x_a, verbose=0)
#     y_disp_a_no_outliers = outliers_completion(mask_y_a, verbose=0)
#     theta_rot_a_no_outliers = outliers_completion(mask_theta_a, verbose=0)
#     # Smooth results
#     x_disp_smooth = smoothing_window(x_disp_a_no_outliers, window_len=int(window_length), window='hanning', verbose = verbose)
#     y_disp_smooth = smoothing_window(y_disp_a_no_outliers, window_len=int(window_length), window='hanning', verbose = verbose)
#     theta_rot_smooth = smoothing_window(theta_rot_a_no_outliers, window_len=int(window_length), window='hanning', verbose = verbose)
#     # Generate warping field
#     generate_warping_field(fname_dest, x_disp_smooth, y_disp_smooth, theta_rot_smooth, fname=warp_forward_out)
#     # Inverse warping field
#     generate_warping_field(fname_source, -x_disp_smooth, -y_disp_smooth, -theta_rot_smooth, fname=warp_inverse_out)
#
#
# def register_slicereg2d_affine(fname_source, fname_dest, window_length=31, paramreg=Paramreg(step='0', type='im', algo='Affine', metric='MeanSquares', iter='10', shrink='1', smooth='0', gradStep='0.5'),
#                                fname_mask='', warp_forward_out='step0Warp.nii.gz', warp_inverse_out='step0InverseWarp.nii.gz', factor=2, remove_temp_files=1, verbose=0,
#                                     ants_registration_params={'rigid': '', 'affine': '', 'compositeaffine': '', 'similarity': '', 'translation': '','bspline': ',10', 'gaussiandisplacementfield': ',3,0',
#                                                               'bsplinedisplacementfield': ',5,10', 'syn': ',3,0', 'bsplinesyn': ',1,3'}):
#     """Slice-by-slice regularized registration (affine) of two images.
#
#     We first register slice-by-slice the two images using antsRegistration in 2D (algo: affine) and create 3D warping
#     fields (forward and inverse) by merging the 2D warping fields along z. Then we directly detect outliers and smooth
#     the 3d warping fields applying a moving average hanning window on each pixel of the plan xOy (i.e. we consider that
#     for a position (x,y) in the plan xOy, the variation along z of the vector of displacement (xo, yo, zo) of the
#     warping field should not be too abrupt). Eventually, we generate two warping fields (forward and inverse) resulting
#     from this regularized registration technique.
#     The images must be of same size (otherwise generate_warping_field will not work for forward or inverse
#     creation).
#
#     input:
#         fname_source: name of moving image (type: string)
#         fname_dest: name of fixed image (type: string)
#         window_length[optional]: size of window for moving average smoothing (type: int)
#         paramreg[optional]: parameters of antsRegistration (type: Paramreg class from sct_register_multimodal)
#         fname_mask[optional]: name of mask file (type: string) (parameter -x of antsRegistration)
#         warp_forward_out[optional]: name of output forward warp (type: string)
#         warp_inverse_out[optional]: name of output inverse warp (type: string)
#         factor[optional]: sensibility factor for outlier detection (higher the factor, smaller the detection)
#             (type: int or float)
#         remove_temp_files[optional]: 1 to remove, 0 to keep (type: int)
#         verbose[optional]: display parameter (type: int, value: 0,1 or 2)
#         ants_registration_params[optional]: specific algorithm's parameters for antsRegistration (type: dictionary)
#
#     output:
#         creation of warping field files of name 'warp_forward_out' and 'warp_inverse_out'.
#     """
#     from nibabel import load, Nifti1Image, save
#     from msct_smooth import smoothing_window, outliers_detection, outliers_completion
#     from msct_register_regularized import register_images
#     from numpy import apply_along_axis, zeros
#     import sct_utils as sct
#     name_warp_syn = 'Warp_total_step_'+str(paramreg.step)  # 'Warp_total'
#
#     # Calculate displacement
#     register_images(fname_source, fname_dest, mask=fname_mask, paramreg=paramreg, remove_tmp_folder=remove_temp_files, ants_registration_params=ants_registration_params)
#
#     print'\nRegularizing warping fields along z axis...'
#     print'\n\tSplitting warping fields ...'
#     # sct.run('isct_c3d -mcs ' + name_warp_syn + '.nii.gz -oo ' + name_warp_syn + '_x.nii.gz ' + name_warp_syn + '_y.nii.gz')
#     # sct.run('isct_c3d -mcs ' + name_warp_syn + '_inverse.nii.gz -oo ' + name_warp_syn + '_x_inverse.nii.gz ' + name_warp_syn + '_y_inverse.nii.gz')
#     sct.run('sct_image -i ' + name_warp_syn + '.nii.gz  -mcs -o ' + name_warp_syn )
#     sct.run('sct_image -i ' + name_warp_syn + '_inverse.nii.gz -mcs -o ' + name_warp_syn + '_inverse.nii.gz)
#     data_warp_x = load(name_warp_syn + '_x.nii.gz').get_data()
#     data_warp_y = load(name_warp_syn + '_y.nii.gz').get_data()
#     hdr_warp = load(name_warp_syn + '_x.nii.gz').get_header()
#     data_warp_x_inverse = load(name_warp_syn + '_x_inverse.nii.gz').get_data()
#     data_warp_y_inverse = load(name_warp_syn + '_y_inverse.nii.gz').get_data()
#     hdr_warp_inverse = load(name_warp_syn + '_x_inverse.nii.gz').get_header()
#     #Outliers deletion
#     print'\n\tDeleting outliers...'
#     mask_x_a = apply_along_axis(lambda m: outliers_detection(m, type='median', factor=factor, return_filtered_signal='no', verbose=0), axis=-1, arr=data_warp_x)
#     mask_y_a = apply_along_axis(lambda m: outliers_detection(m, type='median', factor=factor, return_filtered_signal='no', verbose=0), axis=-1, arr=data_warp_y)
#     mask_x_inverse_a = apply_along_axis(lambda m: outliers_detection(m, type='median', factor=factor, return_filtered_signal='no', verbose=0), axis=-1, arr=data_warp_x_inverse)
#     mask_y_inverse_a = apply_along_axis(lambda m: outliers_detection(m, type='median', factor=factor, return_filtered_signal='no', verbose=0), axis=-1, arr=data_warp_y_inverse)
#     #Outliers replacement by linear interpolation using closest non-outlier points
#     data_warp_x_no_outliers = apply_along_axis(lambda m: outliers_completion(m, verbose=0), axis=-1, arr=mask_x_a)
#     data_warp_y_no_outliers = apply_along_axis(lambda m: outliers_completion(m, verbose=0), axis=-1, arr=mask_y_a)
#     data_warp_x_inverse_no_outliers = apply_along_axis(lambda m: outliers_completion(m, verbose=0), axis=-1, arr=mask_x_inverse_a)
#     data_warp_y_inverse_no_outliers = apply_along_axis(lambda m: outliers_completion(m, verbose=0), axis=-1, arr=mask_y_inverse_a)
#     #Smoothing of results along z
#     print'\n\tSmoothing results...'
#     data_warp_x_smooth = apply_along_axis(lambda m: smoothing_window(m, window_len=int(window_length), window='hanning', verbose=0), axis=-1, arr=data_warp_x_no_outliers)
#     data_warp_x_smooth_inverse = apply_along_axis(lambda m: smoothing_window(m, window_len=int(window_length), window='hanning', verbose=0), axis=-1, arr=data_warp_x_inverse_no_outliers)
#     data_warp_y_smooth = apply_along_axis(lambda m: smoothing_window(m, window_len=int(window_length), window='hanning', verbose=0), axis=-1, arr=data_warp_y_no_outliers)
#     data_warp_y_smooth_inverse = apply_along_axis(lambda m: smoothing_window(m, window_len=int(window_length), window='hanning', verbose=0), axis=-1, arr=data_warp_y_inverse_no_outliers)
#
#     print'\nSaving regularized warping fields...'
#     '''
#     from sct_image import multicomponent_merge
#     from msct_image import Image
#     data_warp_smooth = multicomponent_merge([data_warp_x_smooth, data_warp_y_smooth])[0]
#     hdr_warp.set_intent('vector', (), '')
#     warp_smooth = Image(param=data_warp_smooth, absolutepath=warp_forward_out, hdr=hdr_warp)
#     warp_smooth.save()
#     data_warp_smooth_inverse = multicomponent_merge([data_warp_x_smooth_inverse, data_warp_y_smooth_inverse])[0]
#     hdr_warp_inverse.set_intent('vector', (), '')
#     warp_smooth_inverse = Image(param=data_warp_smooth_inverse, absolutepath=warp_inverse_out, hdr=hdr_warp_inverse)
#     warp_smooth_inverse.save()
#
#     '''
#     #Get image dimensions of destination image
#     from msct_image import Image
#     nx, ny, nz, nt, px, py, pz, pt = Image(fname_dest).dim
#     data_warp_smooth = zeros(((((nx, ny, nz, 1, 3)))))
#     data_warp_smooth[:,:,:,0,0] = data_warp_x_smooth
#     data_warp_smooth[:,:,:,0,1] = data_warp_y_smooth
#     data_warp_smooth_inverse = zeros(((((nx, ny, nz, 1, 3)))))
#     data_warp_smooth_inverse[:,:,:,0,0] = data_warp_x_smooth_inverse
#     data_warp_smooth_inverse[:,:,:,0,1] = data_warp_y_smooth_inverse
#     # Force header's parameter to intent so that the file may be recognised as a warping field by ants
#     hdr_warp.set_intent('vector', (), '')
#     hdr_warp_inverse.set_intent('vector', (), '')
#     img = Nifti1Image(data_warp_smooth, None, header=hdr_warp)
#     img_inverse = Nifti1Image(data_warp_smooth_inverse, None, header=hdr_warp_inverse)
#     save(img, filename=warp_forward_out)
#     print'\tFile ' + warp_forward_out + ' saved.'
#     save(img_inverse, filename=warp_inverse_out)
#     print'\tFile ' + warp_inverse_out + ' saved.'
#
# def register_slicereg2d_syn(fname_source, fname_dest, window_length=31, paramreg=Paramreg(step='0', type='im', algo='SyN', metric='MeanSquares', iter='10', shrink='1', smooth='0', gradStep='0.5'),
#                             fname_mask='', warp_forward_out='step0Warp.nii.gz', warp_inverse_out='step0InverseWarp.nii.gz', factor=2, remove_temp_files=1, verbose=0,
#                                     ants_registration_params={'rigid': '', 'affine': '', 'compositeaffine': '', 'similarity': '', 'translation': '','bspline': ',10', 'gaussiandisplacementfield': ',3,0',
#                                                               'bsplinedisplacementfield': ',5,10', 'syn': ',3,0', 'bsplinesyn': ',1,3'}):
#     """Slice-by-slice regularized registration (syn) of two images.
#
#     We first register slice-by-slice the two images using antsRegistration in 2D (algo: syn) and create 3D warping
#     fields (forward and inverse) by merging the 2D warping fields along z. Then we directly detect outliers and smooth
#     the 3d warping fields applying a moving average hanning window on each pixel of the plan xOy (i.e. we consider that
#     for a position (x,y) in the plan xOy, the variation along z of the vector of displacement (xo, yo, zo) of the
#     warping field should not be too abrupt). Eventually, we generate two warping fields (forward and inverse) resulting
#     from this regularized registration technique.
#     The images must be of same size (otherwise generate_warping_field will not work for forward or inverse
#     creation).
#
#     input:
#         fname_source: name of moving image (type: string)
#         fname_dest: name of fixed image (type: string)
#         window_length[optional]: size of window for moving average smoothing (type: int)
#         paramreg[optional]: parameters of antsRegistration (type: Paramreg class from sct_register_multimodal)
#         fname_mask[optional]: name of mask file (type: string) (parameter -x of antsRegistration)
#         warp_forward_out[optional]: name of output forward warp (type: string)
#         warp_inverse_out[optional]: name of output inverse warp (type: string)
#         factor[optional]: sensibility factor for outlier detection (higher the factor, smaller the detection)
#             (type: int or float)
#         remove_temp_files[optional]: 1 to remove, 0 to keep (type: int)
#         verbose[optional]: display parameter (type: int, value: 0,1 or 2)
#         ants_registration_params[optional]: specific algorithm's parameters for antsRegistration (type: dictionary)
#
#     output:
#         creation of warping field files of name 'warp_forward_out' and 'warp_inverse_out'.
#     """
#     from nibabel import load, Nifti1Image, save
#     from msct_smooth import smoothing_window, outliers_detection, outliers_completion
#     from msct_register_regularized import register_images
#     from numpy import apply_along_axis, zeros
#     import sct_utils as sct
#     name_warp_syn = 'Warp_total'
#     # Registrating images
#     register_images(fname_source, fname_dest, mask=fname_mask, paramreg=paramreg, remove_tmp_folder=remove_temp_files, ants_registration_params=ants_registration_params)
#     print'\nRegularizing warping fields along z axis...'
#     print'\n\tSplitting warping fields ...'
#     # sct.run('isct_c3d -mcs ' + name_warp_syn + '.nii.gz -oo ' + name_warp_syn + '_x.nii.gz ' + name_warp_syn + '_y.nii.gz')
#     # sct.run('isct_c3d -mcs ' + name_warp_syn + '_inverse.nii.gz -oo ' + name_warp_syn + '_x_inverse.nii.gz ' + name_warp_syn + '_y_inverse.nii.gz')
#     sct.run('sct_image -i ' + name_warp_syn + '.nii.gz -w -mcs -o ' + name_warp_syn + '.nii.gz')
#     sct.run('sct_image -i ' + name_warp_syn + '_inverse.nii.gz -w -mcs -o ' + name_warp_syn + '_inverse.nii.gz')
#
#     im_warp_x = Image(name_warp_syn + '_x.nii.gz')
#     data_warp_x = im_warp_x.data
#     im_warp_y = Image(name_warp_syn + '_y.nii.gz')
#     data_warp_y = im_warp_y.data
#     hdr_warp = im_warp_x.hdr
#     # data_warp_x = load(name_warp_syn + '_x.nii.gz').get_data()
#     # data_warp_y = load(name_warp_syn + '_y.nii.gz').get_data()
#     # hdr_warp = load(name_warp_syn + '_x.nii.gz').get_header()
#     im_warp_x_inverse = Image(name_warp_syn + '_x_inverse.nii.gz')
#     data_warp_x_inverse = im_warp_x_inverse.data
#     im_warp_y_inverse = Image(name_warp_syn + '_y_inverse.nii.gz')
#     data_warp_y_inverse = im_warp_y_inverse.data
#     hdr_warp_inverse = im_warp_x_inverse.hdr
#     # data_warp_x_inverse = load(name_warp_syn + '_x_inverse.nii.gz').get_data()
#     # data_warp_y_inverse = load(name_warp_syn + '_y_inverse.nii.gz').get_data()
#     # hdr_warp_inverse = load(name_warp_syn + '_x_inverse.nii.gz').get_header()
#
#     #Outliers deletion
#     print'\n\tDeleting outliers...'
#     mask_x_a = apply_along_axis(lambda m: outliers_detection(m, type='median', factor=factor, return_filtered_signal='no', verbose=0), axis=-1, arr=data_warp_x)
#     mask_y_a = apply_along_axis(lambda m: outliers_detection(m, type='median', factor=factor, return_filtered_signal='no', verbose=0), axis=-1, arr=data_warp_y)
#     mask_x_inverse_a = apply_along_axis(lambda m: outliers_detection(m, type='median', factor=factor, return_filtered_signal='no', verbose=0), axis=-1, arr=data_warp_x_inverse)
#     mask_y_inverse_a = apply_along_axis(lambda m: outliers_detection(m, type='median', factor=factor, return_filtered_signal='no', verbose=0), axis=-1, arr=data_warp_y_inverse)
#     #Outliers replacement by linear interpolation using closest non-outlier points
#     data_warp_x_no_outliers = apply_along_axis(lambda m: outliers_completion(m, verbose=0), axis=-1, arr=mask_x_a)
#     data_warp_y_no_outliers = apply_along_axis(lambda m: outliers_completion(m, verbose=0), axis=-1, arr=mask_y_a)
#     data_warp_x_inverse_no_outliers = apply_along_axis(lambda m: outliers_completion(m, verbose=0), axis=-1, arr=mask_x_inverse_a)
#     data_warp_y_inverse_no_outliers = apply_along_axis(lambda m: outliers_completion(m, verbose=0), axis=-1, arr=mask_y_inverse_a)
#     #Smoothing of results along z
#     print'\n\tSmoothing results...'
#     data_warp_x_smooth = apply_along_axis(lambda m: smoothing_window(m, window_len=int(window_length), window='hanning', verbose=0), axis=-1, arr=data_warp_x_no_outliers)
#     data_warp_x_smooth_inverse = apply_along_axis(lambda m: smoothing_window(m, window_len=int(window_length), window='hanning', verbose=0), axis=-1, arr=data_warp_x_inverse_no_outliers)
#     data_warp_y_smooth = apply_along_axis(lambda m: smoothing_window(m, window_len=int(window_length), window='hanning', verbose=0), axis=-1, arr=data_warp_y_no_outliers)
#     data_warp_y_smooth_inverse = apply_along_axis(lambda m: smoothing_window(m, window_len=int(window_length), window='hanning', verbose=0), axis=-1, arr=data_warp_y_inverse_no_outliers)
#
#     print'\nSaving regularized warping fields...'
#     #Get image dimensions of destination image
#     from msct_image import Image
#     nx, ny, nz, nt, px, py, pz, pt = Image(fname_dest).dim
#     data_warp_smooth = zeros(((((nx, ny, nz, 1, 3)))))
#     data_warp_smooth[:,:,:,0,0] = data_warp_x_smooth
#     data_warp_smooth[:,:,:,0,1] = data_warp_y_smooth
#     data_warp_smooth_inverse = zeros(((((nx, ny, nz, 1, 3)))))
#     data_warp_smooth_inverse[:,:,:,0,0] = data_warp_x_smooth_inverse
#     data_warp_smooth_inverse[:,:,:,0,1] = data_warp_y_smooth_inverse
#     # Force header's parameter to intent so that the file may be recognised as a warping field by ants
#     hdr_warp.set_intent('vector', (), '')
#     hdr_warp_inverse.set_intent('vector', (), '')
#     img = Nifti1Image(data_warp_smooth, None, header=hdr_warp)
#     img_inverse = Nifti1Image(data_warp_smooth_inverse, None, header=hdr_warp_inverse)
#     save(img, filename=warp_forward_out)
#     print'\tFile ' + warp_forward_out + ' saved.'
#     save(img_inverse, filename=warp_inverse_out)
#     print'\tFile ' + warp_inverse_out + ' saved.'
#
#
# def register_slicereg2d_bsplinesyn(fname_source, fname_dest, window_length=31, paramreg=Paramreg(step='0', type='im', algo='BSplineSyN', metric='MeanSquares', iter='10', shrink='1', smooth='0', gradStep='0.5'),
#                                    fname_mask='', warp_forward_out='step0Warp.nii.gz', warp_inverse_out='step0InverseWarp.nii.gz', factor=2, remove_temp_files=1, verbose=0,
#                                     ants_registration_params={'rigid': '', 'affine': '', 'compositeaffine': '', 'similarity': '', 'translation': '','bspline': ',10', 'gaussiandisplacementfield': ',3,0',
#                                                               'bsplinedisplacementfield': ',5,10', 'syn': ',3,0', 'bsplinesyn': ',1,3'}):
#     """Slice-by-slice regularized registration (bsplinesyn) of two images.
#
#     We first register slice-by-slice the two images using antsRegistration in 2D (algo: bsplinesyn) and create 3D warping
#     fields (forward and inverse) by merging the 2D warping fields along z. Then we directly detect outliers and smooth
#     the 3d warping fields applying a moving average hanning window on each pixel of the plan xOy (i.e. we consider that
#     for a position (x,y) in the plan xOy, the variation along z of the vector of displacement (xo, yo, zo) of the
#     warping field should not be too abrupt). Eventually, we generate two warping fields (forward and inverse) resulting
#     from this regularized registration technique.
#     The images must be of same size (otherwise generate_warping_field will not work for forward or inverse
#     creation).
#
#     input:
#         fname_source: name of moving image (type: string)
#         fname_dest: name of fixed image (type: string)
#         window_length[optional]: size of window for moving average smoothing (type: int)
#         paramreg[optional]: parameters of antsRegistration (type: Paramreg class from sct_register_multimodal)
#         fname_mask[optional]: name of mask file (type: string) (parameter -x of antsRegistration)
#         warp_forward_out[optional]: name of output forward warp (type: string)
#         warp_inverse_out[optional]: name of output inverse warp (type: string)
#         factor[optional]: sensibility factor for outlier detection (higher the factor, smaller the detection)
#             (type: int or float)
#         remove_temp_files[optional]: 1 to remove, 0 to keep (type: int)
#         verbose[optional]: display parameter (type: int, value: 0,1 or 2)
#         ants_registration_params[optional]: specific algorithm's parameters for antsRegistration (type: dictionary)
#
#     output:
#         creation of warping field files of name 'warp_forward_out' and 'warp_inverse_out'.
#     """
#     from nibabel import load, Nifti1Image, save
#     from msct_smooth import smoothing_window, outliers_detection, outliers_completion
#     from msct_register_regularized import register_images
#     from numpy import apply_along_axis, zeros
#     import sct_utils as sct
#     from msct_image import Image
#
#     name_warp_syn = 'Warp_total'
#     # Registrating images
#     register_images(fname_source, fname_dest, mask=fname_mask, paramreg=paramreg, remove_tmp_folder=remove_temp_files, ants_registration_params=ants_registration_params)
#     print'\nRegularizing warping fields along z axis...'
#     print'\n\tSplitting warping fields ...'
#     # sct.run('isct_c3d -mcs ' + name_warp_syn + '.nii.gz -oo ' + name_warp_syn + '_x.nii.gz ' + name_warp_syn + '_y.nii.gz')
#     # sct.run('isct_c3d -mcs ' + name_warp_syn + '_inverse.nii.gz -oo ' + name_warp_syn + '_x_inverse.nii.gz ' + name_warp_syn + '_y_inverse.nii.gz')
#     sct.run('sct_image -i ' + name_warp_syn + '.nii.gz  -mcs -o ' + name_warp_syn + '.nii.gz')
#     sct.run('sct_image -i ' + name_warp_syn + '_inverse.nii.gz -mcs -o ' + name_warp_syn + '_inverse.nii.gz')
#     data_warp_x = load(name_warp_syn + '_x.nii.gz').get_data()
#     data_warp_y = load(name_warp_syn + '_y.nii.gz').get_data()
#     hdr_warp = load(name_warp_syn + '_x.nii.gz').get_header()
#     data_warp_x_inverse = load(name_warp_syn + '_x_inverse.nii.gz').get_data()
#     data_warp_y_inverse = load(name_warp_syn + '_y_inverse.nii.gz').get_data()
#     hdr_warp_inverse = load(name_warp_syn + '_x_inverse.nii.gz').get_header()
#     #Outliers deletion
#     print'\n\tDeleting outliers...'
#     mask_x_a = apply_along_axis(lambda m: outliers_detection(m, type='median', factor=factor, return_filtered_signal='no', verbose=0), axis=-1, arr=data_warp_x)
#     mask_y_a = apply_along_axis(lambda m: outliers_detection(m, type='median', factor=factor, return_filtered_signal='no', verbose=0), axis=-1, arr=data_warp_y)
#     mask_x_inverse_a = apply_along_axis(lambda m: outliers_detection(m, type='median', factor=factor, return_filtered_signal='no', verbose=0), axis=-1, arr=data_warp_x_inverse)
#     mask_y_inverse_a = apply_along_axis(lambda m: outliers_detection(m, type='median', factor=factor, return_filtered_signal='no', verbose=0), axis=-1, arr=data_warp_y_inverse)
#     #Outliers replacement by linear interpolation using closest non-outlier points
#     data_warp_x_no_outliers = apply_along_axis(lambda m: outliers_completion(m, verbose=0), axis=-1, arr=mask_x_a)
#     data_warp_y_no_outliers = apply_along_axis(lambda m: outliers_completion(m, verbose=0), axis=-1, arr=mask_y_a)
#     data_warp_x_inverse_no_outliers = apply_along_axis(lambda m: outliers_completion(m, verbose=0), axis=-1, arr=mask_x_inverse_a)
#     data_warp_y_inverse_no_outliers = apply_along_axis(lambda m: outliers_completion(m, verbose=0), axis=-1, arr=mask_y_inverse_a)
#     #Smoothing of results along z
#     print'\n\tSmoothing results...'
#     data_warp_x_smooth = apply_along_axis(lambda m: smoothing_window(m, window_len=int(window_length), window='hanning', verbose=0), axis=-1, arr=data_warp_x_no_outliers)
#     data_warp_x_smooth_inverse = apply_along_axis(lambda m: smoothing_window(m, window_len=int(window_length), window='hanning', verbose=0), axis=-1, arr=data_warp_x_inverse_no_outliers)
#     data_warp_y_smooth = apply_along_axis(lambda m: smoothing_window(m, window_len=int(window_length), window='hanning', verbose=0), axis=-1, arr=data_warp_y_no_outliers)
#     data_warp_y_smooth_inverse = apply_along_axis(lambda m: smoothing_window(m, window_len=int(window_length), window='hanning', verbose=0), axis=-1, arr=data_warp_y_inverse_no_outliers)
#
#     print'\nSaving regularized warping fields...'
#     #Get image dimensions of destination image
#     nx, ny, nz, nt, px, py, pz, pt = Image(fname_dest).dim
#     data_warp_smooth = zeros(((((nx, ny, nz, 1, 3)))))
#     data_warp_smooth[:,:,:,0,0] = data_warp_x_smooth
#     data_warp_smooth[:,:,:,0,1] = data_warp_y_smooth
#     data_warp_smooth_inverse = zeros(((((nx, ny, nz, 1, 3)))))
#     data_warp_smooth_inverse[:,:,:,0,0] = data_warp_x_smooth_inverse
#     data_warp_smooth_inverse[:,:,:,0,1] = data_warp_y_smooth_inverse
#     # Force header's parameter to intent so that the file may be recognised as a warping field by ants
#     hdr_warp.set_intent('vector', (), '')
#     hdr_warp_inverse.set_intent('vector', (), '')
#     img = Nifti1Image(data_warp_smooth, None, header=hdr_warp)
#     img_inverse = Nifti1Image(data_warp_smooth_inverse, None, header=hdr_warp_inverse)
#     save(img, filename=warp_forward_out)
#     print'\tFile ' + warp_forward_out + ' saved.'
#     save(img_inverse, filename=warp_inverse_out)
#     print'\tFile ' + warp_inverse_out + ' saved.'
>>>>>>> 2067196c
<|MERGE_RESOLUTION|>--- conflicted
+++ resolved
@@ -67,121 +67,6 @@
         else:
             theta_rot_smooth = None
 
-<<<<<<< HEAD
-def register_slicereg2d_affine_old(src, dest, window_length=31, paramreg=Paramreg(step=0, type='im', algo='Affine', metric='MeanSquares', iter= 10, shrink=1, smooth=0, gradStep=0.5),
-                               fname_mask='', warp_forward_out='step0Warp.nii.gz', warp_inverse_out='step0InverseWarp.nii.gz', factor=2, remove_temp_files=1, verbose=0,
-                                    ants_registration_params={'rigid': '', 'affine': '', 'compositeaffine': '', 'similarity': '', 'translation': '','bspline': ',10', 'gaussiandisplacementfield': ',3,0',
-                                                              'bsplinedisplacementfield': ',5,10', 'syn': ',3,0', 'bsplinesyn': ',1,3'}):
-    from msct_register_regularized import register_images, generate_warping_field
-    from numpy import asarray, array, sum
-    from numpy.linalg import inv
-    from msct_smooth import smoothing_window, outliers_detection, outliers_completion
-    from nibabel import load
-
-    # Calculate displacement
-    x_disp, y_disp, matrix_def = register_images(src, dest, mask=fname_mask, paramreg=paramreg, remove_tmp_folder=remove_temp_files, ants_registration_params=ants_registration_params)
-    # Change to array
-    x_disp_a = asarray(x_disp)
-    y_disp_a = asarray(y_disp)
-    matrix_def_0_a = asarray([matrix_def[j][0][0] for j in range(len(matrix_def))])
-    matrix_def_1_a = asarray([matrix_def[j][0][1] for j in range(len(matrix_def))])
-    matrix_def_2_a = asarray([matrix_def[j][1][0] for j in range(len(matrix_def))])
-    matrix_def_3_a = asarray([matrix_def[j][1][1] for j in range(len(matrix_def))])
-    # Detect outliers
-    mask_x_a = outliers_detection(x_disp_a, type='median', factor=factor, return_filtered_signal='no', verbose=verbose)
-    mask_y_a = outliers_detection(y_disp_a, type='median', factor=factor, return_filtered_signal='no', verbose=verbose)
-    mask_0_a = outliers_detection(matrix_def_0_a, type='median', factor=factor, return_filtered_signal='no', verbose=verbose)
-    mask_1_a = outliers_detection(matrix_def_1_a, type='median', factor=factor, return_filtered_signal='no', verbose=verbose)
-    mask_2_a = outliers_detection(matrix_def_2_a, type='median', factor=factor, return_filtered_signal='no', verbose=verbose)
-    mask_3_a = outliers_detection(matrix_def_3_a, type='median', factor=factor, return_filtered_signal='no', verbose=verbose)
-    # Replace value of outliers by linear interpolation using closest non-outlier points
-    x_disp_a_no_outliers = outliers_completion(mask_x_a, verbose=0)
-    y_disp_a_no_outliers = outliers_completion(mask_y_a, verbose=0)
-    matrix_def_0_a_no_outliers = outliers_completion(mask_0_a, verbose=0)
-    matrix_def_1_a_no_outliers = outliers_completion(mask_1_a, verbose=0)
-    matrix_def_2_a_no_outliers = outliers_completion(mask_2_a, verbose=0)
-    matrix_def_3_a_no_outliers = outliers_completion(mask_3_a, verbose=0)
-    # Smooth results
-    x_disp_smooth = smoothing_window(x_disp_a_no_outliers, window_len=int(window_length), window='hanning', verbose = verbose)
-    y_disp_smooth = smoothing_window(y_disp_a_no_outliers, window_len=int(window_length), window='hanning', verbose = verbose)
-    matrix_def_smooth_0 = smoothing_window(matrix_def_0_a_no_outliers, window_len=int(window_length), window='hanning', verbose = verbose)
-    matrix_def_smooth_1 = smoothing_window(matrix_def_1_a_no_outliers, window_len=int(window_length), window='hanning', verbose = verbose)
-    matrix_def_smooth_2 = smoothing_window(matrix_def_2_a_no_outliers, window_len=int(window_length), window='hanning', verbose = verbose)
-    matrix_def_smooth_3 = smoothing_window(matrix_def_3_a_no_outliers, window_len=int(window_length), window='hanning', verbose = verbose)
-    matrix_def_smooth = [[[matrix_def_smooth_0[iz], matrix_def_smooth_1[iz]], [matrix_def_smooth_2[iz], matrix_def_smooth_3[iz]]] for iz in range(len(matrix_def_smooth_0))]
-    matrix_def_smooth_inv = inv(asarray(matrix_def_smooth)).tolist()
-    # Calculate barycenters of intensity
-    data_src = load(src).get_data()
-    bar_intensity_src = (1.0/(sum(data_src))) * sum(array([[data_src[i,j,k] * i, data_src[i,j,k] * j, data_src[i,j,k] * k] for i in range(data_src.shape[0]) for j in range(data_src.shape[1]) for k in range(data_src.shape[2])]), axis=0)
-    data_dest = load(dest).get_data()
-    bar_intensity_dest = (1.0/(sum(data_dest))) * sum(array([[data_dest[i,j,k] * i, data_dest[i,j,k] * j, data_dest[i,j,k] * k] for i in range(data_dest.shape[0]) for j in range(data_dest.shape[1]) for k in range(data_dest.shape[2])]), axis=0)
-
-    # Generate warping field
-    generate_warping_field(dest, x_disp_smooth, y_disp_smooth, center_rotation=None, matrix_def=matrix_def_smooth, fname=warp_forward_out)
-    # Inverse warping field
-    generate_warping_field(src, -x_disp_smooth, -y_disp_smooth, center_rotation=None, matrix_def=matrix_def_smooth_inv, fname=warp_inverse_out)  #bar intensity dest?
-
-def register_slicereg2d_affine(src, dest, window_length=31, paramreg=Paramreg(step=0, type='im', algo='Affine', metric='MeanSquares', iter= 10, shrink=1, smooth=0, gradStep=0.5),
-                               fname_mask='', warp_forward_out='step0Warp.nii.gz', warp_inverse_out='step0InverseWarp.nii.gz', factor=2, remove_temp_files=1, verbose=0,
-                                    ants_registration_params={'rigid': '', 'affine': '', 'compositeaffine': '', 'similarity': '', 'translation': '','bspline': ',10', 'gaussiandisplacementfield': ',3,0',
-                                                              'bsplinedisplacementfield': ',5,10', 'syn': ',3,0', 'bsplinesyn': ',1,3'}):
-    from nibabel import load, Nifti1Image, save
-    from msct_smooth import smoothing_window, outliers_detection, outliers_completion
-    from msct_register_regularized import register_images
-    from numpy import apply_along_axis, zeros
-    import sct_utils as sct
-    name_warp_syn = 'Warp_total'
-
-    # Calculate displacement
-    register_images(src, dest, mask=fname_mask, paramreg=paramreg, remove_tmp_folder=remove_temp_files, ants_registration_params=ants_registration_params)
-
-    print'\nRegularizing warping fields along z axis...'
-    print'\n\tSplitting warping fields ...'
-    sct.run('isct_c3d -mcs ' + name_warp_syn + '.nii.gz -oo ' + name_warp_syn + '_x.nii.gz ' + name_warp_syn + '_y.nii.gz')
-    sct.run('isct_c3d -mcs ' + name_warp_syn + '_inverse.nii.gz -oo ' + name_warp_syn + '_x_inverse.nii.gz ' + name_warp_syn + '_y_inverse.nii.gz')
-    data_warp_x = load(name_warp_syn + '_x.nii.gz').get_data()
-    data_warp_y = load(name_warp_syn + '_y.nii.gz').get_data()
-    hdr_warp = load(name_warp_syn + '_x.nii.gz').get_header()
-    data_warp_x_inverse = load(name_warp_syn + '_x_inverse.nii.gz').get_data()
-    data_warp_y_inverse = load(name_warp_syn + '_y_inverse.nii.gz').get_data()
-    hdr_warp_inverse = load(name_warp_syn + '_x_inverse.nii.gz').get_header()
-    #Outliers deletion
-    print'\n\tDeleting outliers...'
-    mask_x_a = apply_along_axis(lambda m: outliers_detection(m, type='median', factor=factor, return_filtered_signal='no', verbose=0), axis=-1, arr=data_warp_x)
-    mask_y_a = apply_along_axis(lambda m: outliers_detection(m, type='median', factor=factor, return_filtered_signal='no', verbose=0), axis=-1, arr=data_warp_y)
-    mask_x_inverse_a = apply_along_axis(lambda m: outliers_detection(m, type='median', factor=factor, return_filtered_signal='no', verbose=0), axis=-1, arr=data_warp_x_inverse)
-    mask_y_inverse_a = apply_along_axis(lambda m: outliers_detection(m, type='median', factor=factor, return_filtered_signal='no', verbose=0), axis=-1, arr=data_warp_y_inverse)
-    #Outliers replacement by linear interpolation using closest non-outlier points
-    data_warp_x_no_outliers = apply_along_axis(lambda m: outliers_completion(m, verbose=0), axis=-1, arr=mask_x_a)
-    data_warp_y_no_outliers = apply_along_axis(lambda m: outliers_completion(m, verbose=0), axis=-1, arr=mask_y_a)
-    data_warp_x_inverse_no_outliers = apply_along_axis(lambda m: outliers_completion(m, verbose=0), axis=-1, arr=mask_x_inverse_a)
-    data_warp_y_inverse_no_outliers = apply_along_axis(lambda m: outliers_completion(m, verbose=0), axis=-1, arr=mask_y_inverse_a)
-    #Smoothing of results along z
-    print'\n\tSmoothing results...'
-    data_warp_x_smooth = apply_along_axis(lambda m: smoothing_window(m, window_len=int(window_length), window='hanning', verbose=0), axis=-1, arr=data_warp_x_no_outliers)
-    data_warp_x_smooth_inverse = apply_along_axis(lambda m: smoothing_window(m, window_len=int(window_length), window='hanning', verbose=0), axis=-1, arr=data_warp_x_inverse_no_outliers)
-    data_warp_y_smooth = apply_along_axis(lambda m: smoothing_window(m, window_len=int(window_length), window='hanning', verbose=0), axis=-1, arr=data_warp_y_no_outliers)
-    data_warp_y_smooth_inverse = apply_along_axis(lambda m: smoothing_window(m, window_len=int(window_length), window='hanning', verbose=0), axis=-1, arr=data_warp_y_inverse_no_outliers)
-
-    print'\nSaving regularized warping fields...'
-    #Get image dimensions of destination image
-    nx, ny, nz, nt, px, py, pz, pt = sct.get_dimension(dest)
-    data_warp_smooth = zeros(((((nx, ny, nz, 1, 3)))))
-    data_warp_smooth[:,:,:,0,0] = data_warp_x_smooth
-    data_warp_smooth[:,:,:,0,1] = data_warp_y_smooth
-    data_warp_smooth_inverse = zeros(((((nx, ny, nz, 1, 3)))))
-    data_warp_smooth_inverse[:,:,:,0,0] = data_warp_x_smooth_inverse
-    data_warp_smooth_inverse[:,:,:,0,1] = data_warp_y_smooth_inverse
-    # Force header's parameter to intent so that the file may be recognised as a warping field by ants
-    hdr_warp.set_intent('vector', (), '')
-    hdr_warp_inverse.set_intent('vector', (), '')
-    img = Nifti1Image(data_warp_smooth, None, header=hdr_warp)
-    img_inverse = Nifti1Image(data_warp_smooth_inverse, None, header=hdr_warp_inverse)
-    save(img, filename=warp_forward_out)
-    print'\tFile ' + warp_forward_out + ' saved.'
-    save(img_inverse, filename=warp_inverse_out)
-    print'\tFile ' + warp_inverse_out + ' saved.'
-=======
         # Generate warping field
         generate_warping_field(fname_dest, x_disp_smooth, y_disp_smooth, theta_rot_smooth, fname=warp_forward_out)  #name_warp= 'step'+str(paramreg.step)
         # Inverse warping field
@@ -194,7 +79,6 @@
         im_inv_warp_x = Image(inv_warp_x)
         im_warp_y = Image(warp_y)
         im_inv_warp_y = Image(inv_warp_y)
->>>>>>> 2067196c
 
         data_warp_x = im_warp_x.data
         data_warp_x_inverse = im_inv_warp_x.data
@@ -245,26 +129,6 @@
         print'\tFile ' + warp_inverse_out + ' saved.'
         return warp_forward_out, warp_inverse_out
 
-<<<<<<< HEAD
-    print'\nSaving regularized warping fields...'
-    #Get image dimensions of destination image
-    nx, ny, nz, nt, px, py, pz, pt = sct.get_dimension(dest)
-    data_warp_smooth = zeros(((((nx, ny, nz, 1, 3)))))
-    data_warp_smooth[:,:,:,0,0] = data_warp_x_smooth
-    data_warp_smooth[:,:,:,0,1] = data_warp_y_smooth
-    data_warp_smooth_inverse = zeros(((((nx, ny, nz, 1, 3)))))
-    data_warp_smooth_inverse[:,:,:,0,0] = data_warp_x_smooth_inverse
-    data_warp_smooth_inverse[:,:,:,0,1] = data_warp_y_smooth_inverse
-    # Force header's parameter to intent so that the file may be recognised as a warping field by ants
-    hdr_warp.set_intent('vector', (), '')
-    hdr_warp_inverse.set_intent('vector', (), '')
-    img = Nifti1Image(data_warp_smooth, None, header=hdr_warp)
-    img_inverse = Nifti1Image(data_warp_smooth_inverse, None, header=hdr_warp_inverse)
-    save(img, filename=warp_forward_out)
-    print'\tFile ' + warp_forward_out + ' saved.'
-    save(img_inverse, filename=warp_inverse_out)
-    print'\tFile ' + warp_inverse_out + ' saved.'
-=======
 #
 # def register_slicereg2d_pointwise(fname_source, fname_dest, window_length=31, paramreg=Paramreg(step='0', type='seg', algo='slicereg2d_pointwise', metric='MeanSquares', iter='10', shrink='1', smooth='0', gradStep='0.5'),
 #                                   warp_forward_out='step0Warp.nii.gz', warp_inverse_out='step0InverseWarp.nii.gz', factor=2, verbose=0):
@@ -727,5 +591,4 @@
 #     save(img, filename=warp_forward_out)
 #     print'\tFile ' + warp_forward_out + ' saved.'
 #     save(img_inverse, filename=warp_inverse_out)
-#     print'\tFile ' + warp_inverse_out + ' saved.'
->>>>>>> 2067196c
+#     print'\tFile ' + warp_inverse_out + ' saved.'