#!/usr/bin/env python
#########################################################################################
#
# Image class implementation
#
#
# ---------------------------------------------------------------------------------------
# Copyright (c) 2015 Polytechnique Montreal <www.neuro.polymtl.ca>
# Authors: Augustin Roux, Benjamin De Leener
# Modified: 2015-02-20
#
# About the license: see the file LICENSE.TXT
#########################################################################################

# TODO: update function to reflect the new get_dimension

class Image(object):
    """

    """
    def __init__(self, param=None, hdr=None, orientation=None, absolutepath="", verbose=1):
        from numpy import zeros, ndarray, generic
        from sct_utils import extract_fname
        from nibabel import AnalyzeHeader

        # initialization of all parameters
        self.data = None
        self.orientation = None
        self.absolutepath = ""
        self.path = ""
        self.file_name = ""
        self.ext = ""
        self.dim = None

        if hdr == None:
            hdr = self.hdr = AnalyzeHeader()  # an empty header
        else:
            self.hdr = hdr

        self.verbose = verbose

        # load an image from file
        if type(param) is str:
            self.loadFromPath(param, verbose)
        # copy constructor
        elif isinstance(param, type(self)):
            self.copy(param)
        # create an empty image (full of zero) of dimension [dim]. dim must be [x,y,z] or (x,y,z). No header.
        elif type(param) is list:
            self.data = zeros(param)
            self.dim = param
            self.hdr = hdr
            self.orientation = orientation
            self.absolutepath = absolutepath
            self.path, self.file_name, self.ext = extract_fname(absolutepath)
        # create a copy of im_ref
        elif isinstance(param, (ndarray, generic)):
            self.data = param
            self.dim = self.data.shape
            self.hdr = hdr
            self.orientation = orientation
            self.absolutepath = absolutepath
            self.path, self.file_name, self.ext = extract_fname(absolutepath)
        else:
            raise TypeError('Image constructor takes at least one argument.')

    def __deepcopy__(self, memo):
        from copy import deepcopy
        return type(self)(deepcopy(self.data,memo),deepcopy(self.hdr,memo),deepcopy(self.orientation,memo),deepcopy(self.absolutepath,memo))

    def copy(self, image=None):
        from copy import deepcopy
        from sct_utils import extract_fname
        if image is not None:
            self.data = deepcopy(image.data)
            self.dim = deepcopy(image.dim)
            self.hdr = deepcopy(image.hdr)
            self.orientation = deepcopy(image.orientation)
            self.absolutepath = deepcopy(image.absolutepath)
            self.path, self.file_name, self.ext = extract_fname(self.absolutepath)
        else:
            return deepcopy(self)

    def loadFromPath(self, path, verbose):
        """
        This function load an image from an absolute path using nibabel library
        :param path: path of the file from which the image will be loaded
        :return:
        """
        from nibabel import load, spatialimages
        from sct_utils import check_file_exist, printv, extract_fname
        from sct_orientation import get_orientation

        im_file = None
        # check_file_exist(path, verbose=verbose)
        try:
            im_file = load(path)
        except spatialimages.ImageFileError:
            printv('Error: make sure ' + path + ' is an image.', 1, 'error')
        except Exception, e:
            print e
        self.orientation = get_orientation(path)
        self.data = im_file.get_data()
        self.hdr = im_file.get_header()
        self.absolutepath = path
        self.path, self.file_name, self.ext = extract_fname(path)
        self.dim = get_dimension(im_file)
        # nx, ny, nz, nt, px, py, pz, pt = get_dimension(path)
        # self.dim = [nx, ny, nz]

    def setFileName(self, filename):
        """
        :param filename: file name with extension
        :return:
        """
        from sct_utils import extract_fname
        self.absolutepath = filename
        self.path, self.file_name, self.ext = extract_fname(filename)

    def changeType(self, type=''):
        """
        Change the voxel type of the image
        :param type:    if not set, the image is saved in standard type
                        if 'minimize', image space is minimize
                        if 'minimize_int', image space is minimize and values are approximated to integers
                        (2, 'uint8', np.uint8, "NIFTI_TYPE_UINT8"),
                        (4, 'int16', np.int16, "NIFTI_TYPE_INT16"),
                        (8, 'int32', np.int32, "NIFTI_TYPE_INT32"),
                        (16, 'float32', np.float32, "NIFTI_TYPE_FLOAT32"),
                        (32, 'complex64', np.complex64, "NIFTI_TYPE_COMPLEX64"),
                        (64, 'float64', np.float64, "NIFTI_TYPE_FLOAT64"),
                        (256, 'int8', np.int8, "NIFTI_TYPE_INT8"),
                        (512, 'uint16', np.uint16, "NIFTI_TYPE_UINT16"),
                        (768, 'uint32', np.uint32, "NIFTI_TYPE_UINT32"),
                        (1024,'int64', np.int64, "NIFTI_TYPE_INT64"),
                        (1280, 'uint64', np.uint64, "NIFTI_TYPE_UINT64"),
                        (1536, 'float128', _float128t, "NIFTI_TYPE_FLOAT128"),
                        (1792, 'complex128', np.complex128, "NIFTI_TYPE_COMPLEX128"),
                        (2048, 'complex256', _complex256t, "NIFTI_TYPE_COMPLEX256"),
        :return:
        """
        from numpy import uint8, uint16, uint32, uint64, int8, int16, int32, int64, float32, float64

        if type == '':
            type = self.hdr.get_data_dtype()

        if type == 'minimize' or type == 'minimize_int':
            from numpy import nanmax, nanmin
            # compute max value in the image and choose the best pixel type to represent all the pixels within smallest memory space
            # warning: does not take intensity resolution into account, neither complex voxels
            max_vox = nanmax(self.data)
            min_vox = nanmin(self.data)

            # check if voxel values are real or integer
            isInteger = True
            if type == 'minimize':
                for vox in self.data.flatten():
                    if int(vox) != vox:
                        isInteger = False
                        break

            if isInteger:
                from numpy import iinfo, uint8, uint16, uint32, uint64
                if min_vox >= 0:  # unsigned
                    if max_vox <= iinfo(uint8).max:
                        type = 'uint8'
                    elif max_vox <= iinfo(uint16):
                        type = 'uint16'
                    elif max_vox <= iinfo(uint32).max:
                        type = 'uint32'
                    elif max_vox <= iinfo(uint64).max:
                        type = 'uint64'
                    else:
                        raise ValueError("Maximum value of the image is to big to be represented.")
                else:
                    if max_vox <= iinfo(int8).max and min_vox >= iinfo(int8).min:
                        type = 'int8'
                    elif max_vox <= iinfo(int16).max and min_vox >= iinfo(int16).min:
                        type = 'int16'
                    elif max_vox <= iinfo(int32).max and min_vox >= iinfo(int32).min:
                        type = 'int32'
                    elif max_vox <= iinfo(int64).max and min_vox >= iinfo(int64).min:
                        type = 'int64'
                    else:
                        raise ValueError("Maximum value of the image is to big to be represented.")
            else:
                from numpy import finfo, float32, float64
                # if max_vox <= np.finfo(np.float16).max and min_vox >= np.finfo(np.float16).min:
                #    type = 'np.float16' # not supported by nibabel
                if max_vox <= finfo(float32).max and min_vox >= finfo(float32).min:
                    type = 'float32'
                elif max_vox <= finfo(float64).max and min_vox >= finfo(float64).min:
                    type = 'float64'

        # print "The image has been set to "+type+" (previously "+str(self.hdr.get_data_dtype())+")"
        # change type of data in both numpy array and nifti header
        type_build = eval(type)
        self.data = type_build(self.data)
        self.hdr.set_data_dtype(type)

    def save(self, type=''):
        """
        Write an image in a nifti file
        :param type:    if not set, the image is saved in the same type as input data
                        if 'minimize', image space is minimize
                        (2, 'uint8', np.uint8, "NIFTI_TYPE_UINT8"),
                        (4, 'int16', np.int16, "NIFTI_TYPE_INT16"),
                        (8, 'int32', np.int32, "NIFTI_TYPE_INT32"),
                        (16, 'float32', np.float32, "NIFTI_TYPE_FLOAT32"),
                        (32, 'complex64', np.complex64, "NIFTI_TYPE_COMPLEX64"),
                        (64, 'float64', np.float64, "NIFTI_TYPE_FLOAT64"),
                        (256, 'int8', np.int8, "NIFTI_TYPE_INT8"),
                        (512, 'uint16', np.uint16, "NIFTI_TYPE_UINT16"),
                        (768, 'uint32', np.uint32, "NIFTI_TYPE_UINT32"),
                        (1024,'int64', np.int64, "NIFTI_TYPE_INT64"),
                        (1280, 'uint64', np.uint64, "NIFTI_TYPE_UINT64"),
                        (1536, 'float128', _float128t, "NIFTI_TYPE_FLOAT128"),
                        (1792, 'complex128', np.complex128, "NIFTI_TYPE_COMPLEX128"),
                        (2048, 'complex256', _complex256t, "NIFTI_TYPE_COMPLEX256"),
        """
        from nibabel import Nifti1Image, save
        from sct_utils import printv
        if type != '':
            self.changeType(type)
        if self.hdr:
            self.hdr.set_data_shape(self.data.shape)
        img = Nifti1Image(self.data, None, self.hdr)
        #printv('saving ' + self.path + self.file_name + self.ext + '\n', self.verbose)

        from os import path, remove
        fname_out = self.path + self.file_name + self.ext
        if path.isfile(fname_out):
            printv('WARNING: File '+fname_out+' already exists. Deleting it.', 1, 'warning')
            remove(fname_out)
        # save file
        save(img, fname_out)


    # flatten the array in a single dimension vector, its shape will be (d, 1) compared to the flatten built in method
    # which would have returned (d,)
    def flatten(self):
        # return self.data.flatten().reshape(self.data.flatten().shape[0], 1)
        return self.data.flatten()

    # return a list of the image slices flattened
    def slices(self):
        slices = []
        for slc in self.data:
            slices.append(slc.flatten())
        return slices

    def getNonZeroCoordinates(self, sorting=None, reverse_coord=False, coordValue=False):
        """
        This function return all the non-zero coordinates that the image contains.
        Coordinate list can also be sorted by x, y, z, or the value with the parameter sorting='x', sorting='y', sorting='z' or sorting='value'
        If reverse_coord is True, coordinate are sorted from larger to smaller.
        """
        from msct_types import Coordinate
        from sct_utils import printv
        n_dim = 1
        if self.dim[3] == 1:
            n_dim = 3
        else:
            n_dim = 4
        if self.dim[2] == 1:
            n_dim = 2


        try:
            if n_dim == 3:
                X, Y, Z = (self.data > 0).nonzero()
                list_coordinates = [Coordinate([X[i], Y[i], Z[i], self.data[X[i], Y[i], Z[i]]]) for i in range(0, len(X))]
            elif n_dim == 2:
                X, Y = (self.data > 0).nonzero()
                list_coordinates = [Coordinate([X[i], Y[i], self.data[X[i], Y[i]]]) for i in range(0, len(X))]
        except Exception, e:
            print 'ERROR', e
            printv('ERROR: Exception ' + str(e) + ' caught while geting non Zeros coordinates', 1, 'error')

        if coordValue:
            from msct_types import CoordinateValue
            if n_dim == 3:
                list_coordinates = [CoordinateValue([X[i], Y[i], Z[i], self.data[X[i], Y[i], Z[i]]]) for i in range(0, len(X))]
            else:
                list_coordinates = [CoordinateValue([X[i], Y[i], self.data[X[i], Y[i]]]) for i in range(0, len(X))]
        else:
            from msct_types import Coordinate
            if n_dim == 3:
                list_coordinates = [Coordinate([X[i], Y[i], Z[i], self.data[X[i], Y[i], Z[i]]]) for i in range(0, len(X))]
            else:
                list_coordinates = [Coordinate([X[i], Y[i], self.data[X[i], Y[i]]]) for i in range(0, len(X))]
        if sorting is not None:
            if reverse_coord not in [True, False]:
                raise ValueError('reverse_coord parameter must be a boolean')

            if sorting == 'x':
                list_coordinates = sorted(list_coordinates, key=lambda obj: obj.x, reverse=reverse_coord)
            elif sorting == 'y':
                list_coordinates = sorted(list_coordinates, key=lambda obj: obj.y, reverse=reverse_coord)
            elif sorting == 'z':
                list_coordinates = sorted(list_coordinates, key=lambda obj: obj.z, reverse=reverse_coord)
            elif sorting == 'value':
                list_coordinates = sorted(list_coordinates, key=lambda obj: obj.value, reverse=reverse_coord)
            else:
                raise ValueError("sorting parameter must be either 'x', 'y', 'z' or 'value'")

        return list_coordinates


    # crop the image in order to keep only voxels in the mask, therefore the mask's slices must be squares or
    # rectangles of the same size
    # orientation must be IRP to be able to go trough slices as first dimension
    # This method is called in sct_crop_over_mask script
    def crop_from_square_mask(self, mask, save=True):
        from numpy import asarray, zeros

        data_array = self.data
        data_mask = mask.data
        assert self.orientation == 'IRP'
        assert mask.orientation == 'IRP'

        print 'ORIGINAL SHAPE: ', data_array.shape, '   ==   ', data_mask.shape
        #if the image to crop is smaller than the mask in total, we assume the image was centered and add a padding to fit the mask's shape
        if data_array.shape != data_mask.shape:
            old_data_array = data_array
            pad_1 = int((data_mask.shape[1] - old_data_array.shape[1])/2 + 1)
            pad_2 = int((data_mask.shape[2] - old_data_array.shape[2])/2 + 1)

            data_array = zeros(data_mask.shape)
            for n_slice, data_slice in enumerate(data_array):
                data_slice[pad_1:pad_1+old_data_array.shape[1], pad_2:pad_2+old_data_array.shape[2]] = old_data_array[n_slice]
            '''
            for n_slice, data_slice in enumerate(data_array):
                n_row_old_data_array = 0
                for row in data_slice[pad_2:-pad_2-1]:
                    row[pad_1:pad_1 + old_data_array.shape[1]] = old_data_array[n_slice, n_row_old_data_array]
                    n_row_old_data_array += 1
            '''
            self.data = data_array
            if save:
                self.file_name += '_resized'
                self.save()

        data_array = asarray(data_array)
        data_mask = asarray(data_mask)
        new_data = []
        buffer = []
        buffer_mask = []

        if len(data_array.shape) == 3:
            for n_slice, mask_slice in enumerate(data_mask):
                for n_row, row in enumerate(mask_slice):
                    if sum(row) > 0:  # and n_row<=data_array.shape[1] and n_slice<=data_array.shape[0]:
                        buffer_mask.append(row)
                        buffer.append(data_array[n_slice][n_row])

                new_slice_mask = asarray(buffer_mask).T
                new_slice = asarray(buffer).T
                buffer = []
                for n_row, row in enumerate(new_slice_mask):
                    if sum(row) != 0:
                        buffer.append(new_slice[n_row])
                new_slice = asarray(buffer).T
                buffer_mask = []
                buffer = []
                new_data.append(new_slice)

        elif len(data_array.shape) == 2:
            for n_row, row in enumerate(data_mask):
                if sum(row) > 0:  # and n_row<=data_array.shape[1] and n_slice<=data_array.shape[0]:
                    buffer_mask.append(row)
                    buffer.append(data_array[n_row])

            new_slice_mask = asarray(buffer_mask).T
            new_slice = asarray(buffer).T
            buffer = []
            for n_row, row in enumerate(new_slice_mask):
                if sum(row) != 0:
                    buffer.append(new_slice[n_row])
            new_data = asarray(buffer).T
            buffer_mask = []
            buffer = []

        new_data = asarray(new_data)
        # print data_mask
        self.data = new_data
        self.dim = self.data.shape


    # crop the image in order to keep only voxels in the mask
    # doesn't change the image dimension
    # This method is called in sct_crop_over_mask script
    def crop_from_mask(self, mask):
        from numpy import asarray, einsum
        data_array = self.data
        data_mask = mask.data
        assert data_array.shape == data_mask.shape
        array = asarray(data_array)
        data_mask = asarray(data_mask)

        #Element-wise matrix multiplication:
        new_data = None
        if len(data_array.shape) == 3:
            new_data = einsum('ijk,ijk->ijk', data_mask, array)
        elif len(data_array.shape) == 2:
            new_data = einsum('ij,ij->ij', data_mask, array)
        self.data = new_data

    def denoise_ornlm(self):
        from commands import getstatusoutput
        from sys import path
        # append python path for importing module
        # N.B. PYTHONPATH variable should take care of it, but this is only used for Travis.
        status, path_sct = getstatusoutput('echo $SCT_DIR')
        path.append(path_sct + '/external/denoise/ornlm')
        from ornlm import ornlm
        import numpy as np
        dat = self.data.astype(np.float64)
        denoised = np.array(ornlm(dat, 3, 1, np.max(dat)*0.01))
        self.file_name += '_denoised'
        self.data = denoised

    def invert(self):
        self.data = self.data.max() - self.data
        return self

    def change_orientation(self, orientation='RPI', inversion_orient=False):
        """
        This function changes the orientation of the data by swapping the image axis.
        Warning: the nifti image header is not changed!!!
        :param orientation: string of three character representing the new orientation (ex: AIL, default: RPI)
               inversion_orient: boolean. If True, the data change to match the orientation in the header, based on the orientation provided as the argument orientation.
        :return:
        """
        opposite_character = {'L': 'R', 'R': 'L', 'A': 'P', 'P': 'A', 'I': 'S', 'S': 'I'}

        if self.orientation is None:
            from sct_orientation import get_orientation
            self.orientation = get_orientation(self.file_name)
        # get orientation to return at the end of function
        raw_orientation = self.orientation

        if inversion_orient:
            temp_orientation = self.orientation
            self.orientation = orientation
            orientation = temp_orientation

        # change the orientation of the image
        perm = [0, 1, 2]
        inversion = [1, 1, 1]
        for i, character in enumerate(self.orientation):
            try:
                perm[i] = orientation.index(character)
            except ValueError:
                perm[i] = orientation.index(opposite_character[character])
                inversion[i] = -1

        # axes inversion
        self.data = self.data[::inversion[0], ::inversion[1], ::inversion[2]]

        # axes manipulations
        from numpy import swapaxes

        if perm == [1, 0, 2]:
            self.data = swapaxes(self.data, 0, 1)
        elif perm == [2, 1, 0]:
            self.data = swapaxes(self.data, 0, 2)
        elif perm == [0, 2, 1]:
            self.data = swapaxes(self.data, 1, 2)
        elif perm == [2, 1, 0]:
            self.data = swapaxes(self.data, 0, 2)
        elif perm == [2, 0, 1]:
            self.data = swapaxes(self.data, 0, 2)  # transform [2, 0, 1] to [1, 0, 2]
            self.data = swapaxes(self.data, 0, 1)  # transform [1, 0, 2] to [0, 1, 2]
        elif perm == [1, 2, 0]:
            self.data = swapaxes(self.data, 0, 2)  # transform [1, 2, 0] to [0, 2, 1]
            self.data = swapaxes(self.data, 1, 2)  # transform [0, 2, 1] to [0, 1, 2]
        elif perm == [0, 1, 2]:
            # do nothing
            pass
        else:
            print 'Error: wrong orientation'
<<<<<<< HEAD
        # from numpy import array
        # self.dim = array(self.dim)[perm]
        nx, ny, nz, nt, px, py, pz, pt = self.dim
        self.dim = self.data.shape[0], self.data.shape[1], self.data.shape[2], nt, px, py, pz, pt
=======
        # update dim
        dim_temp = list(self.dim)
        dim_temp[0] = self.dim[perm[0]]  # nx
        dim_temp[1] = self.dim[perm[1]]  # ny
        dim_temp[2] = self.dim[perm[2]]  # nz
        dim_temp[4] = self.dim[perm[0]+4]  # px
        dim_temp[5] = self.dim[perm[1]+4]  # py
        dim_temp[6] = self.dim[perm[2]+4]  # pz
        self.dim = tuple(dim_temp)
        # update orientation
>>>>>>> bd769125
        self.orientation = orientation
        return raw_orientation

    def show(self):
        from matplotlib.pyplot import imshow, show
        imgplot = imshow(self.data)
        imgplot.set_cmap('gray')
        imgplot.set_interpolation('nearest')
        show()

    def transfo_pix2phys(self, coordi=None):
        """


        This function returns the physical coordinates of all points of 'coordi'. 'coordi' is a list of list of size
        (nb_points * 3) containing the pixel coordinate of points. The function will return a list with the physical
        coordinates of the points in the space of the image.

        Example:
        img = Image('file.nii.gz')
        coordi_pix = [[1,1,1],[2,2,2],[4,4,4]]   # for points: (1,1,1), (2,2,2) and (4,4,4)
        coordi_phys = img.transfo_pix2phys(coordi=coordi_pix)

        :return:
        """
        from numpy import zeros, array, transpose, dot, asarray

        m_p2f = self.hdr.get_sform()
        m_p2f_transfo = m_p2f[0:3,0:3]
        coord_origin = array([[m_p2f[0, 3]],[m_p2f[1, 3]], [m_p2f[2, 3]]])

        if coordi != None:
            coordi_pix = transpose(asarray(coordi))
            coordi_phys = transpose(coord_origin + dot(m_p2f_transfo, coordi_pix))
            coordi_phys_list = coordi_phys.tolist()

            return coordi_phys_list

    def transfo_phys2pix(self, coordi=None):
        """
        This function returns the pixels coordinates of all points of 'coordi'
        'coordi' is a list of list of size (nb_points * 3) containing the pixel coordinate of points. The function will return a list with the physical coordinates of the points in the space of the image.


        :return:
        """
        from numpy import array, transpose, dot, asarray
        from numpy.linalg import inv

        m_p2f = self.hdr.get_sform()
        m_p2f_transfo = m_p2f[0:3,0:3]
        m_f2p_transfo = inv(m_p2f_transfo)

        coord_origin = array([[m_p2f[0, 3]],[m_p2f[1, 3]], [m_p2f[2, 3]]])

        if coordi != None:
            coordi_phys = transpose(asarray(coordi))
            coordi_pix =  transpose(dot(m_f2p_transfo, (coordi_phys-coord_origin)))
            coordi_pix_tmp = coordi_pix.tolist()
            coordi_pix_list = [[int(round(coordi_pix_tmp[j][i])) for i in range(len(coordi_pix_tmp[j]))] for j in range(len(coordi_pix_tmp))]

            return coordi_pix_list

    def transfo_phys2continuouspix(self, coordi=None, data_phys=None):
        """
        This function returns the pixels coordinates of all points of data_pix in the space of the image. The output is a matrix of size: size(data_phys) but containing a 3D vector.
        This vector is the pixel position of the point in the space of the image.
        data_phys must be an array of 3 dimensions for which each point contains a vector (physical position of the point).

        If coordi is different from none:
        coordi is a list of list of size (nb_points * 3) containing the pixel coordinate of points. The function will return a list with the physical coordinates of the points in the space of the image.


        :return:
        """
        from numpy import array, transpose, dot, asarray
        from numpy.linalg import inv
        from copy import copy

        m_p2f = self.hdr.get_sform()
        m_p2f_transfo = m_p2f[0:3, 0:3]
        m_f2p_transfo = inv(m_p2f_transfo)
        # e = dot(m_p2f_transfo, m_f2p_transfo)

        coord_origin = array([[m_p2f[0, 3]], [m_p2f[1, 3]], [m_p2f[2, 3]]])

        if coordi != None:
            coordi_phys = transpose(asarray(coordi))
            coordi_pix = transpose(dot(m_f2p_transfo, (coordi_phys - coord_origin)))
            coordi_pix_tmp = coordi_pix.tolist()
            coordi_pix_list = [[coordi_pix_tmp[j][i] for i in range(len(coordi_pix_tmp[j]))] for j in
                               range(len(coordi_pix_tmp))]

            return coordi_pix_list


def pad_image(fname_in, file_out, padding):
    import sct_utils as sct
    sct.run('isct_c3d '+fname_in+' -pad 0x0x'+str(padding)+'vox 0x0x'+str(padding)+'vox 0 -o '+file_out, 1)
    return


def find_zmin_zmax(fname):
    import sct_utils as sct
    # crop image
    status, output = sct.run('sct_crop_image -i '+fname+' -dim 2 -bmax -o tmp.nii')
    # parse output
    zmin, zmax = output[output.find('Dimension 2: ')+13:].split('\n')[0].split(' ')
    return int(zmin), int(zmax)


def get_dimension(im_file, verbose=1):
    """
    Get dimension from nibabel object. Manages 2D, 3D or 4D images.
    :return: nx, ny, nz, nt, px, py, pz, pt
    """
    import nibabel.nifti1
    import sct_utils as sct
    # initialization
    nx, ny, nz, nt, px, py, pz, pt = 1, 1, 1, 1, 1, 1, 1, 1
    if type(im_file) is nibabel.nifti1.Nifti1Image:
        header = im_file.header
    elif type(im_file) is Image:
        header = im_file.hdr
    else:
        header = None
        sct.printv('WARNING: the provided image file isn\'t a nibabel.nifti1.Nifti1Image instance nor a msct_image.Image instance', verbose, 'warning')
    nb_dims = len(header.get_data_shape())
    if nb_dims == 2:
        nx, ny = header.get_data_shape()
        px, py = header.get_zooms()
    if nb_dims == 3:
        nx, ny, nz = header.get_data_shape()
        px, py, pz = header.get_zooms()
    if nb_dims == 4:
        nx, ny, nz, nt = header.get_data_shape()
        px, py, pz, pt = header.get_zooms()

    return nx, ny, nz, nt, px, py, pz, pt


def change_data_orientation(data, old_orientation='RPI', orientation="RPI"):
    """
    This function changes the orientation of a data matrix from a give orientation to another.
    This function assumes that the user already knows the orientation of the data
    :param data: data of the image
    :param old_orientation: Current orientation of the data
    :param orientation: Desired orientation for the data
    :return: Data matrix representing the
    """
    opposite_character = {'L': 'R', 'R': 'L', 'A': 'P', 'P': 'A', 'I': 'S', 'S': 'I'}

    # change the orientation of the image
    perm = [0, 1, 2]
    inversion = [1, 1, 1]
    for i, character in enumerate(old_orientation):
        try:
            perm[i] = orientation.index(character)
        except ValueError:
            perm[i] = orientation.index(opposite_character[character])
            inversion[i] = -1

    # axes inversion
    data = data[::inversion[0], ::inversion[1], ::inversion[2]]

    # axes manipulations
    from numpy import swapaxes

    if perm == [1, 0, 2]:
        data = swapaxes(data, 0, 1)
    elif perm == [2, 1, 0]:
        data = swapaxes(data, 0, 2)
    elif perm == [0, 2, 1]:
        data = swapaxes(data, 1, 2)
    elif perm == [2, 1, 0]:
        data = swapaxes(data, 0, 2)
    elif perm == [2, 0, 1]:
        data = swapaxes(data, 0, 2)  # transform [2, 0, 1] to [1, 0, 2]
        data = swapaxes(data, 0, 1)  # transform [1, 0, 2] to [0, 1, 2]
    elif perm == [1, 2, 0]:
        data = swapaxes(data, 0, 2)  # transform [1, 2, 0] to [0, 2, 1]
        data = swapaxes(data, 1, 2)  # transform [0, 2, 1] to [0, 1, 2]
    elif perm == [0, 1, 2]:
        # do nothing
        pass
    else:
        print 'Error: wrong orientation'

    return data

# =======================================================================================================================
# Start program
#=======================================================================================================================
if __name__ == "__main__":
    from msct_parser import Parser
    import sys

    parser = Parser(__file__)
    parser.usage.set_description('Image')
    parser.add_option("-i", "file", "file", True)
    arguments = parser.parse(sys.argv[1:])

    image = Image(arguments["-i"])
    image.changeType('minimize')<|MERGE_RESOLUTION|>--- conflicted
+++ resolved
@@ -64,9 +64,12 @@
         else:
             raise TypeError('Image constructor takes at least one argument.')
 
+
+
     def __deepcopy__(self, memo):
         from copy import deepcopy
         return type(self)(deepcopy(self.data,memo),deepcopy(self.hdr,memo),deepcopy(self.orientation,memo),deepcopy(self.absolutepath,memo))
+
 
     def copy(self, image=None):
         from copy import deepcopy
@@ -81,6 +84,7 @@
         else:
             return deepcopy(self)
 
+
     def loadFromPath(self, path, verbose):
         """
         This function load an image from an absolute path using nibabel library
@@ -91,14 +95,11 @@
         from sct_utils import check_file_exist, printv, extract_fname
         from sct_orientation import get_orientation
 
-        im_file = None
         # check_file_exist(path, verbose=verbose)
         try:
             im_file = load(path)
         except spatialimages.ImageFileError:
             printv('Error: make sure ' + path + ' is an image.', 1, 'error')
-        except Exception, e:
-            print e
         self.orientation = get_orientation(path)
         self.data = im_file.get_data()
         self.hdr = im_file.get_header()
@@ -107,6 +108,7 @@
         self.dim = get_dimension(im_file)
         # nx, ny, nz, nt, px, py, pz, pt = get_dimension(path)
         # self.dim = [nx, ny, nz]
+
 
     def setFileName(self, filename):
         """
@@ -480,12 +482,6 @@
             pass
         else:
             print 'Error: wrong orientation'
-<<<<<<< HEAD
-        # from numpy import array
-        # self.dim = array(self.dim)[perm]
-        nx, ny, nz, nt, px, py, pz, pt = self.dim
-        self.dim = self.data.shape[0], self.data.shape[1], self.data.shape[2], nt, px, py, pz, pt
-=======
         # update dim
         dim_temp = list(self.dim)
         dim_temp[0] = self.dim[perm[0]]  # nx
@@ -496,7 +492,6 @@
         dim_temp[6] = self.dim[perm[2]+4]  # pz
         self.dim = tuple(dim_temp)
         # update orientation
->>>>>>> bd769125
         self.orientation = orientation
         return raw_orientation
 
