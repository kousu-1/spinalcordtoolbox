#!/usr/bin/env python
########################################################################################################################
#
#
# Utility functions used for the segmentation of the gray matter
#
# ----------------------------------------------------------------------------------------------------------------------
# Copyright (c) 2014 Polytechnique Montreal <www.neuro.polymtl.ca>
# Author: Sara Dupont
# Created: 2016-06-14
#
# About the license: see the file LICENSE.TXT
########################################################################################################################
from msct_image import Image
from sct_image import set_orientation
from sct_utils import extract_fname, printv, add_suffix, tmp_create
from sct_crop_image import ImageCropper
import sct_create_mask
import sct_register_multimodal, sct_apply_transfo
import numpy as np
import os
import math
import time
import random
import shutil

########################################################################################################################
#                                   CLASS SLICE
########################################################################################################################


class Slice:
    """
    Slice instance used in the model dictionary for the segmentation of the gray matter
    """
<<<<<<< HEAD
    def __init__(self, slice_id=None, im=None, gm_seg=None, wm_seg=None, im_m=None, gm_seg_m=None, wm_seg_m=None, gm_skel_m=None, level=0):
=======

    def __init__(self, slice_id=None, im=None, gm_seg=None, wm_seg=None, im_m=None, gm_seg_m=None, wm_seg_m=None, level=0):
>>>>>>> b1269395
        """
        Slice constructor
        :param slice_id: slice ID number, type: int
        :param im: original image (a T2star 2D image croped around the spinal cord), type: numpy array
        :param gm_seg: manual gray matter segmentation of the original image, type: list of numpy array
        :param wm_seg: manual white matter segmentation of the original image, type: list of numpy array
        :param reg_to_m: name of the file containing the transformation for this slice to go from the image original space to the model space, type: string
        :param im_m: image in the model space, type: numpy array
        :param gm_seg_m: manual gray matter segmentation in the model space, type: numpy array
        :param wm_seg_m: manual white matter segmentation in the model space, type: numpy array
        :param level: vertebral level of the slice, type: int
        """
        self.id = slice_id
        self.im = im
        self.gm_seg = gm_seg
        self.wm_seg = wm_seg
        self.im_M = im_m
        self.gm_seg_M = gm_seg_m
        self.gm_skel_M = gm_skel_m
        self.wm_seg_M = wm_seg_m
        self.level = level

    def set(self, slice_id=None, im=None, gm_seg=None, wm_seg=None, im_m=None, gm_seg_m=None, wm_seg_m=None, gm_skel_m=None, level=None):
        """
        Slice setter, only the specified parameters are set
        :param slice_id: slice ID number, type: int
        :param im: original image (a T2star 2D image croped around the spinal cord), type: numpy array
        :param gm_seg: manual gray matter segmentation of the original image, type: list of numpy array
        :param wm_seg: manual white matter segmentation of the original image, type: list of numpy array
        :param reg_to_m: name of the file containing the transformation for this slice to go from the image original space to the model space, type: string
        :param im_m: image in the model space, type: numpy array
        :param gm_seg_m: manual gray matter segmentation in the model space, type: numpy array
        :param wm_seg_m: manual white matter segmentation in the model space, type: numpy array
        :param level: vertebral level of the slice, type: int
        """
        if slice_id is not None:
            self.id = slice_id
        if im is not None:
            self.im = np.asarray(im)
        if gm_seg is not None:
            self.gm_seg = np.asarray(gm_seg)
        if wm_seg is not None:
            self.wm_seg = np.asarray(wm_seg)
        if im_m is not None:
            self.im_M = np.asarray(im_m)
        if gm_seg_m is not None:
            self.gm_seg_M = np.asarray(gm_seg_m)
        if wm_seg_m is not None:
            self.wm_seg_M = np.asarray(wm_seg_m)
        if gm_skel_m is not None:
            self.gm_skel_M = gm_skel_m
        if level is not None:
            self.level = level

    def __repr__(self):
        s = '\nSlice #' + str(self.id)
        if self.level is not None:
            s += 'Level : ' + str(self.level)
        s += '\nImage : \n' + str(self.im)
        s += '\nGray matter segmentation : \n' + str(self.gm_seg)
        if self.im_M is not None:
            s += '\nImage in the common model space: \n' + str(self.im_M)
        if self.gm_seg_M is not None:
            s += '\nGray matter segmentation in the common model space: \n' + str(self.gm_seg_M)
        return s


########################################################################################################################
#                               FUNCTIONS USED FOR PRE-PROCESSING
########################################################################################################################
# ----------------------------------------------------------------------------------------------------------------------
def pre_processing(fname_target, fname_sc_seg, fname_level=None, fname_manual_gmseg=None, new_res=0.3, square_size_size_mm=22.5, denoising=True, verbose=1, rm_tmp=True, for_model=False):
    printv('\nPre-process data...', verbose, 'normal')

    tmp_dir = 'tmp_preprocessing_' + time.strftime("%y%m%d%H%M%S") + '_' + str(random.randint(1, 1000000)) + '/'
    if not os.path.exists(tmp_dir):
        os.mkdir(tmp_dir)

    shutil.copy(fname_target, tmp_dir)
    fname_target = ''.join(extract_fname(fname_target)[1:])
    shutil.copy(fname_sc_seg, tmp_dir)
    fname_sc_seg = ''.join(extract_fname(fname_sc_seg)[1:])
    os.chdir(tmp_dir)

    original_info = {'orientation': None, 'im_sc_seg_rpi': None, 'interpolated_images': []}

    im_target = Image(fname_target).copy()
    im_sc_seg = Image(fname_sc_seg).copy()

    # get original orientation
    printv('  Reorient...', verbose, 'normal')
    original_info['orientation'] = im_target.orientation

    # assert images are in the same orientation
    assert im_target.orientation == im_sc_seg.orientation, "ERROR: the image to segment and it's SC segmentation are not in the same orientation"

    im_target_rpi = set_orientation(im_target, 'RPI')
    im_sc_seg_rpi = set_orientation(im_sc_seg, 'RPI')
    original_info['im_sc_seg_rpi'] = im_sc_seg_rpi.copy()  # target image in RPI will be used to post-process segmentations

    # denoise using P. Coupe non local means algorithm (see [Manjon et al. JMRI 2010]) implemented in dipy
    if denoising:
        printv('  Denoise...', verbose, 'normal')
        # crop image before denoising to fasten denoising
        nx, ny, nz, nt, px, py, pz, pt = im_target_rpi.dim
        size_x, size_y = (square_size_size_mm + 1) / px, (square_size_size_mm + 1) / py
        size = int(math.ceil(max(size_x, size_y)))
        # create mask
        fname_mask = 'mask_pre_crop.nii.gz'
        sct_create_mask.main(['-i', im_target_rpi.absolutepath, '-p', 'centerline,' + im_sc_seg_rpi.absolutepath, '-f', 'box', '-size', str(size), '-o', fname_mask])
        # crop image
        fname_target_crop = add_suffix(im_target_rpi.absolutepath, '_pre_crop')
        crop_im = ImageCropper(input_file=im_target_rpi.absolutepath, output_file=fname_target_crop, mask=fname_mask)
        im_target_rpi_crop = crop_im.crop()
        # crop segmentation
        fname_sc_seg_crop = add_suffix(im_sc_seg_rpi.absolutepath, '_pre_crop')
        crop_sc_seg = ImageCropper(input_file=im_sc_seg_rpi.absolutepath, output_file=fname_sc_seg_crop, mask=fname_mask)
        im_sc_seg_rpi_crop = crop_sc_seg.crop()
        # denoising
        from sct_maths import denoise_nlmeans
<<<<<<< HEAD
        block_radius = 3
        block_radius = int(im_target_rpi_crop.data.shape[2] / 2) if im_target_rpi_crop.data.shape[2] < (block_radius*2) else block_radius
        patch_radius = block_radius -1
        data_denoised = denoise_nlmeans(im_target_rpi_crop.data, block_radius=block_radius, patch_radius=patch_radius)
=======
        block_radius = int(im_target_rpi_crop.data.shape[2] / 2) if im_target_rpi_crop.data.shape[2] < 10 else 5
        data_denoised = denoise_nlmeans(im_target_rpi_crop.data, block_radius = block_radius)
>>>>>>> b1269395
        im_target_rpi_crop.data = data_denoised

        im_target_rpi = im_target_rpi_crop
        im_sc_seg_rpi = im_sc_seg_rpi_crop
    else:
        fname_mask = None

    # interpolate image to reference square image (resample and square crop centered on SC)
    printv('  Interpolate data to the model space...', verbose, 'normal')
<<<<<<< HEAD
    list_im_slices = interpolate_im_to_ref(im_target_rpi, im_sc_seg_rpi, new_res=new_res, sq_size_size_mm=square_size_size_mm)
    original_info['interpolated_images'] = list_im_slices # list of images (not Slice() objects)
=======
    list_im_slices = interpolate_im_to_ref(im_target_rpi_crop, im_sc_seg_rpi_crop, new_res=new_res, sq_size_size_mm=square_size_size_mm)
    original_info['interpolated_images'] = list_im_slices  # list of images (not Slice() objects)
>>>>>>> b1269395

    printv('  Mask data using the spinal cord segmentation...', verbose, 'normal')
    list_sc_seg_slices = interpolate_im_to_ref(im_sc_seg_rpi, im_sc_seg_rpi, new_res=new_res, sq_size_size_mm=square_size_size_mm, interpolation_mode=1)
    for i in range(len(list_im_slices)):
        # list_im_slices[i].data[list_sc_seg_slices[i].data == 0] = 0
        list_sc_seg_slices[i] = binarize(list_sc_seg_slices[i], thr_min=0.5, thr_max=1)
        list_im_slices[i].data = list_im_slices[i].data * list_sc_seg_slices[i].data

    printv('  Split along rostro-caudal direction...', verbose, 'normal')
    list_slices_target = [Slice(slice_id=i, im=im_slice.data, gm_seg=[], wm_seg=[]) for i, im_slice in enumerate(list_im_slices)]

    # load vertebral levels
    if fname_level is not None:
        printv('  Load vertebral levels...', verbose, 'normal')
        # copy level file to tmp dir
        os.chdir('..')
        shutil.copy(fname_level, tmp_dir)
        os.chdir(tmp_dir)
        # change fname level to only file name (path = tmp dir now)
        fname_level = ''.join(extract_fname(fname_level)[1:])
        # load levels
        list_slices_target = load_level(list_slices_target, fname_level)

    # load manual gmseg if there is one (model data)
    if fname_manual_gmseg is not None:
        printv('\n\tLoad manual GM segmentation(s) ...', verbose, 'normal')
        list_slices_target = load_manual_gmseg(list_slices_target, fname_manual_gmseg, tmp_dir, im_sc_seg_rpi, new_res, square_size_size_mm, for_model=for_model, fname_mask=fname_mask)

    os.chdir('..')
    if rm_tmp:
        # remove tmp folder
        shutil.rmtree(tmp_dir)
    return list_slices_target, original_info


# ----------------------------------------------------------------------------------------------------------------------
def interpolate_im_to_ref(im_input, im_input_sc, new_res=0.3, sq_size_size_mm=22.5, interpolation_mode=3):
    nx, ny, nz, nt, px, py, pz, pt = im_input.dim

    im_input_sc = im_input_sc.copy()
    im_input = im_input.copy()

    # keep only spacing and origin in qform to avoid rotation issues
    input_qform = im_input.hdr.get_qform()
    for i in range(4):
        for j in range(4):
            if i != j and j != 3:
                input_qform[i, j] = 0

    im_input.hdr.set_qform(input_qform)
    im_input.hdr.set_sform(input_qform)
    im_input_sc.hdr = im_input.hdr

    sq_size = int(sq_size_size_mm / new_res)
    # create a reference image : square of ones
    im_ref = Image(np.ones((sq_size, sq_size, 1), dtype=np.int), dim=(sq_size, sq_size, 1, 0, new_res, new_res, pz, 0), orientation='RPI')

    # copy input qform matrix to reference image
    im_ref.hdr.set_qform(im_input.hdr.get_qform())
    im_ref.hdr.set_sform(im_input.hdr.get_sform())

    # set correct header to reference image
    im_ref.hdr.set_data_shape((sq_size, sq_size, 1))
    im_ref.hdr.set_zooms((new_res, new_res, pz))

    # save image to set orientation to RPI (not properly done at the creation of the image)
    fname_ref = 'im_ref.nii.gz'
    im_ref.setFileName(fname_ref)
    im_ref.save()
    im_ref = set_orientation(im_ref, 'RPI', fname_out=fname_ref)

    # set header origin to zero to get physical coordinates of the center of the square
    im_ref.hdr.as_analyze_map()['qoffset_x'] = 0
    im_ref.hdr.as_analyze_map()['qoffset_y'] = 0
    im_ref.hdr.as_analyze_map()['qoffset_z'] = 0
    im_ref.hdr.set_sform(im_ref.hdr.get_qform())
    im_ref.hdr.set_qform(im_ref.hdr.get_qform())
    [[x_square_center_phys, y_square_center_phys, z_square_center_phys]] = im_ref.transfo_pix2phys(coordi=[[int(sq_size / 2), int(sq_size / 2), 0]])

    list_interpolate_images = []
    # iterate on z dimension of input image
    for iz in range(nz):
        # copy reference image: one reference image per slice
        im_ref_slice_iz = im_ref.copy()

        # get center of mass of SC for slice iz
        x_seg, y_seg = (im_input_sc.data[:, :, iz] > 0).nonzero()
        x_center, y_center = np.mean(x_seg), np.mean(y_seg)
        [[x_center_phys, y_center_phys, z_center_phys]] = im_input_sc.transfo_pix2phys(coordi=[[x_center, y_center, iz]])

        # center reference image on SC for slice iz
        im_ref_slice_iz.hdr.as_analyze_map()['qoffset_x'] = x_center_phys - x_square_center_phys
        im_ref_slice_iz.hdr.as_analyze_map()['qoffset_y'] = y_center_phys - y_square_center_phys
        im_ref_slice_iz.hdr.as_analyze_map()['qoffset_z'] = z_center_phys
        im_ref_slice_iz.hdr.set_sform(im_ref_slice_iz.hdr.get_qform())
        im_ref_slice_iz.hdr.set_qform(im_ref_slice_iz.hdr.get_qform())

        # interpolate input image to reference image
        im_input_interpolate_iz = im_input.interpolate_from_image(im_ref_slice_iz, interpolation_mode=interpolation_mode, border='nearest')
        # reshape data to 2D if needed
        if len(im_input_interpolate_iz.data.shape) == 3:
            im_input_interpolate_iz.data = im_input_interpolate_iz.data.reshape(im_input_interpolate_iz.data.shape[:-1])
        # add slice to list
        list_interpolate_images.append(im_input_interpolate_iz)

    return list_interpolate_images


# ----------------------------------------------------------------------------------------------------------------------
def load_level(list_slices_target, fname_level):
    verbose = 1
    path_level, file_level, ext_level = extract_fname(fname_level)

    #  ####### Check if the level file is an image or a text file
    # Level file is an image
    if ext_level in ['.nii', '.nii.gz']:
        im_level = Image(fname_level)
        im_level.change_orientation('IRP')

        list_level = []
        list_med_level = []
        for slice_level in im_level.data:
            try:
                # vertebral level of the slice
                l = np.mean(slice_level[slice_level > 0])
                # median of the vertebral level of the slice: if all voxels are int, med will be an int.
                med = np.median(slice_level[slice_level > 0])
                # change med in int if it is an int
                med = int(med) if int(med) == med else med
            except Exception, e:
                printv('WARNING: ' + str(e) + '\nNo level label found. Level will be set to 0 for this slice', verbose, 'warning')
                l = 0
                med = 0
            list_level.append(l)
            list_med_level.append(med)

        # if all median of level are int for all slices : consider level as int
        if all([isinstance(med, int) for med in list_med_level]):
            # level as int are placed in the middle of each vertebra (that's why there is a "+0.5")
            list_level = [int(round(l)) + 0.5 for l in list_level]

    # Level file is a text file
    elif ext_level == '.txt':
        file_level = open(fname_level, 'r')
        lines_level = file_level.readlines()
        file_level.close()

        list_level_by_slice = []
        list_type_level = []  # True or int, False for float
        for line in lines_level[1:]:
            i_slice, level = line.split(',')

            # correct level value
            for c in [' ', '\n', '\r', '\t']:
                level = level.replace(c, '')

            try:
                level = float(level)
            except Exception, e:
                # adapt if level value is not unique
                if len(level) > 2:
                    l1 = l2 = 0
                    if '-' in level:
                        l1, l2 = level.split('-')
                    elif '/' in level:
                        l1, l2 = level.split('/')
                    # convention = the vertebral disk between two levels belong to the lower level (C2-C3 = C3)
                    level = max(float(l1), float(l2))
                else:
                    # level unrecognized
                    level = 0

            i_slice = int(i_slice)

            list_type_level.append(int(level) == level)
            list_level_by_slice.append((i_slice, level))

        # sort list by number of slice
        list_level_by_slice.sort()

        if all(list_type_level):  # levels are int
            # add 0.5 to the int level to place in the middle of the vertebra
            to_add = 0.5
        else:
            # levels are float: keep them untouched
            to_add = 0

        list_level = [l[1] + to_add for l in list_level_by_slice]

    # Level file is not recognized
    else:
        list_level = None
        printv('ERROR: the level file is nor an image nor a text file ...', verbose, 'error')

    #  ####### Set level number for each slice of list_slices_target:
    for target_slice, level in zip(list_slices_target, list_level):
        target_slice.set(level=level)

    return list_slices_target


# ----------------------------------------------------------------------------------------------------------------------
def load_manual_gmseg(list_slices_target, list_fname_manual_gmseg, tmp_dir, im_sc_seg_rpi, new_res, square_size_size_mm, for_model=False, fname_mask=None):
    if isinstance(list_fname_manual_gmseg, str):
        # consider fname_manual_gmseg as a list of file names to allow multiple manual GM segmentation
        list_fname_manual_gmseg = [list_fname_manual_gmseg]

    for fname_manual_gmseg in list_fname_manual_gmseg:
        os.chdir('..')
        shutil.copy(fname_manual_gmseg, tmp_dir)
        # change fname level to only file name (path = tmp dir now)
        path_gm, file_gm, ext_gm = extract_fname(fname_manual_gmseg)
        fname_manual_gmseg = file_gm + ext_gm
        os.chdir(tmp_dir)

        im_manual_gmseg = Image(fname_manual_gmseg)

        # reorient to RPI
        im_manual_gmseg = set_orientation(im_manual_gmseg, 'RPI')

        if fname_mask is not None:
            fname_gmseg_crop = add_suffix(im_manual_gmseg.absolutepath, '_pre_crop')
            crop_im = ImageCropper(input_file=im_manual_gmseg.absolutepath, output_file=fname_gmseg_crop,
                                   mask=fname_mask)
            im_manual_gmseg_crop = crop_im.crop()
            im_manual_gmseg = im_manual_gmseg_crop

        # assert gmseg has the right number of slices
        assert im_manual_gmseg.data.shape[2] == len(list_slices_target), 'ERROR: the manual GM segmentation has not the same number of slices than the image.'

        # interpolate gm to reference image
        nz_gmseg, nx_gmseg, ny_gmseg, nt_gmseg, pz_gmseg, px_gmseg, py_gmseg, pt_gmseg = im_manual_gmseg.dim

        list_im_gm = interpolate_im_to_ref(im_manual_gmseg, im_sc_seg_rpi, new_res=new_res, sq_size_size_mm=square_size_size_mm, interpolation_mode=0)

        # load gm seg in list of slices
        n_poped = 0
        for im_gm, slice_im in zip(list_im_gm, list_slices_target):
            if im_gm.data.max() == 0 and for_model:
                list_slices_target.pop(slice_im.id - n_poped)
                n_poped += 1
            else:
                slice_im.gm_seg.append(im_gm.data)
                wm_slice = (slice_im.im > 0) - im_gm.data
                slice_im.wm_seg.append(wm_slice)

    return list_slices_target

########################################### End of pre-processing function #############################################


########################################################################################################################
#                               FUNCTIONS USED FOR PROCESSING DATA (data model and data to segment)
########################################################################################################################
def register_data(im_src, im_dest, param_reg, path_copy_warp=None, rm_tmp=True):
    '''

    Parameters
    ----------
    im_src: class Image: source image
    im_dest: class Image: destination image
    param_reg: str: registration parameter
    path_copy_warp: path: path to copy the warping fields

    Returns: im_src_reg: class Image: source image registered on destination image
    -------

    '''
    # im_src and im_dest are already preprocessed (in theory: im_dest = mean_image)
    # binarize images to get seg
    im_src_seg = binarize(im_src, thr_min=1, thr_max=1)
    im_dest_seg = binarize(im_dest)
    # create tmp dir and go in it
    tmp_dir = tmp_create()
    os.chdir(tmp_dir)
    # save image and seg
    fname_src = 'src.nii.gz'
    im_src.setFileName(fname_src)
    im_src.save()
    fname_src_seg = 'src_seg.nii.gz'
    im_src_seg.setFileName(fname_src_seg)
    im_src_seg.save()
    fname_dest = 'dest.nii.gz'
    im_dest.setFileName(fname_dest)
    im_dest.save()
    fname_dest_seg = 'dest_seg.nii.gz'
    im_dest_seg.setFileName(fname_dest_seg)
    im_dest_seg.save()
    # do registration using param_reg
    sct_register_multimodal.main(args=['-i', fname_src,
                                       '-d', fname_dest,
                                       '-iseg', fname_src_seg,
                                       '-dseg', fname_dest_seg,
                                       '-param', param_reg])

    # get registration result
    fname_src_reg = add_suffix(fname_src, '_reg')
    im_src_reg = Image(fname_src_reg)
    # get out of tmp dir
    os.chdir('..')
    # copy warping fields
    if path_copy_warp is not None and os.path.isdir(os.path.abspath(path_copy_warp)):
        path_copy_warp = os.path.abspath(path_copy_warp)
        file_src = extract_fname(fname_src)[1]
        file_dest = extract_fname(fname_dest)[1]
        fname_src2dest = 'warp_' + file_src + '2' + file_dest + '.nii.gz'
        fname_dest2src = 'warp_' + file_dest + '2' + file_src + '.nii.gz'
        shutil.copy(tmp_dir + '/' + fname_src2dest, path_copy_warp + '/')
        shutil.copy(tmp_dir + '/' + fname_dest2src, path_copy_warp + '/')
    if rm_tmp:
        # remove tmp dir
        shutil.rmtree(tmp_dir)
    # return res image
    return im_src_reg, fname_src2dest, fname_dest2src


def apply_transfo(im_src, im_dest, warp, interp='spline', rm_tmp=True):
    # create tmp dir and go in it
    tmp_dir = tmp_create()
    # copy warping field to tmp dir
    shutil.copy(warp, tmp_dir)
    warp = ''.join(extract_fname(warp)[1:])
    # go to tmp dir
    os.chdir(tmp_dir)
    # save image and seg
    fname_src = 'src.nii.gz'
    im_src.setFileName(fname_src)
    im_src.save()
    fname_dest = 'dest.nii.gz'
    im_dest.setFileName(fname_dest)
    im_dest.save()
    # apply warping field
    fname_src_reg = add_suffix(fname_src, '_reg')
    sct_apply_transfo.main(args=['-i', fname_src,
                                  '-d', fname_dest,
                                  '-w', warp,
                                  '-x', interp])

    im_src_reg = Image(fname_src_reg)
    # get out of tmp dir
    os.chdir('..')
    if rm_tmp:
        # remove tmp dir
        shutil.rmtree(tmp_dir)
    # return res image
    return im_src_reg


# ------------------------------------------------------------------------------------------------------------------
def average_gm_wm(list_of_slices, model_space=True, bin=False):
    # compute mean GM and WM image
    list_gm = []
    list_wm = []
    for dic_slice in list_of_slices:
        if model_space:
            for wm in dic_slice.wm_seg_M:
                list_wm.append(wm)
            for gm in dic_slice.gm_seg_M:
                list_gm.append(gm)
        else:
            for wm in dic_slice.wm_seg:
                list_wm.append(wm)
            for gm in dic_slice.gm_seg:
                list_gm.append(gm)

    data_mean_gm = np.mean(list_gm, axis=0)
    data_mean_wm = np.mean(list_wm, axis=0)

    if bin:
        data_mean_gm[data_mean_gm < 0.5] = 0
        data_mean_gm[data_mean_gm >= 0.5] = 1
        data_mean_wm[data_mean_wm < 0.5] = 0
        data_mean_wm[data_mean_wm >= 0.5] = 1

    return data_mean_gm, data_mean_wm


def normalize_slice(data, data_gm, data_wm, val_gm, val_wm, val_min=None, val_max=None):
    '''
    Function to normalize the intensity of data to the GM and WM values given by val_gm and val_wm.
    All parameters are arrays
    Parameters
    ----------
    data : ndarray: data to normalized
    data_gm : ndarray: data to get slice GM value from
    data_wm : ndarray: data to get slice WM value from
    val_gm : GM value to normalize data on
    val_wm : WM value to normalize data on

    Returns
    -------
    '''
    assert data.size == data_gm.size, "Data to normalized and GM data do not have the same shape."
    assert data.size == data_wm.size, "Data to normalized and WM data do not have the same shape."
    # avoid shape error because of 3D-like shape for 2D (x, x, 1) instead of (x,x)
    data_gm = data_gm.reshape(data.shape)
    data_wm = data_wm.reshape(data.shape)

    # put almost zero background to zero
    data[data < 0.01] = 0

    # binarize GM and WM data if needed
    if np.min(data_gm) != 0 or np.max(data_gm) != 1:
        data_gm[data_gm < 0.5] = 0
        data_gm[data_gm >= 0.5] = 1
    if np.min(data_wm) != 0 or np.max(data_wm) != 1:
        data_wm[data_wm < 0.5] = 0
        data_wm[data_wm >= 0.5] = 1

    # get GM and WM values in slice
    data_in_gm = data[data_gm == 1]
    data_in_wm = data[data_wm == 1]
    med_data_gm = np.median(data_in_gm)
    med_data_wm = np.median(data_in_wm)
    std_data = np.mean([np.std(data_in_gm), np.std(data_in_wm)])

    # compute normalized data
    # if median values are too close: use min and max to normalize data
    if abs(med_data_gm - med_data_wm) < std_data and val_min is not None and val_max is not None:
        try:
            min_data = min(np.min(data_in_gm[data_in_gm.nonzero()]), np.min(data_in_wm[data_in_wm.nonzero()]))
            max_data = max(np.max(data_in_gm[data_in_gm.nonzero()]), np.max(data_in_wm[data_in_wm.nonzero()]))
            new_data = ((data - min_data) * (val_max - val_min) / (max_data - min_data)) + val_min
        except ValueError:
            printv('WARNING: an incomplete slice will not be normalized', 1, 'warning')
            return data
    # else (=normal data): use median values to normalize data
    else:
        new_data = ((data - med_data_wm) * (val_gm - val_wm) / (med_data_gm - med_data_wm)) + val_wm

    # put almost zero background to zero
    new_data[data < 0.01] = 0  # put at 0 the background
    new_data[new_data < 0.01] = 0  # put at 0 the background

    # return normalized data
    return new_data

########################################### End of processing function #############################################


########################################################################################################################
#                                                   UTILS FUNCTIONS
########################################################################################################################
def binarize(im, thr_min=None, thr_max=None):
    if thr_min is None and thr_max is not None:
        thr_min = thr_max
    if thr_max is None and thr_min is not None:
        thr_max = thr_min
    if thr_min is None and thr_max is None:
        thr_min = thr_max = np.max(im.data) / 2
    im_bin = im.copy()
    im_bin.data[im.data >= thr_max] = 1
    im_bin.data[im.data < thr_min] = 0

    return im_bin<|MERGE_RESOLUTION|>--- conflicted
+++ resolved
@@ -27,18 +27,12 @@
 ########################################################################################################################
 #                                   CLASS SLICE
 ########################################################################################################################
-
-
 class Slice:
     """
     Slice instance used in the model dictionary for the segmentation of the gray matter
     """
-<<<<<<< HEAD
-    def __init__(self, slice_id=None, im=None, gm_seg=None, wm_seg=None, im_m=None, gm_seg_m=None, wm_seg_m=None, gm_skel_m=None, level=0):
-=======
 
     def __init__(self, slice_id=None, im=None, gm_seg=None, wm_seg=None, im_m=None, gm_seg_m=None, wm_seg_m=None, level=0):
->>>>>>> b1269395
         """
         Slice constructor
         :param slice_id: slice ID number, type: int
@@ -57,11 +51,10 @@
         self.wm_seg = wm_seg
         self.im_M = im_m
         self.gm_seg_M = gm_seg_m
-        self.gm_skel_M = gm_skel_m
         self.wm_seg_M = wm_seg_m
         self.level = level
 
-    def set(self, slice_id=None, im=None, gm_seg=None, wm_seg=None, im_m=None, gm_seg_m=None, wm_seg_m=None, gm_skel_m=None, level=None):
+    def set(self, slice_id=None, im=None, gm_seg=None, wm_seg=None, im_m=None, gm_seg_m=None, wm_seg_m=None, level=None):
         """
         Slice setter, only the specified parameters are set
         :param slice_id: slice ID number, type: int
@@ -88,8 +81,6 @@
             self.gm_seg_M = np.asarray(gm_seg_m)
         if wm_seg_m is not None:
             self.wm_seg_M = np.asarray(wm_seg_m)
-        if gm_skel_m is not None:
-            self.gm_skel_M = gm_skel_m
         if level is not None:
             self.level = level
 
@@ -159,15 +150,10 @@
         im_sc_seg_rpi_crop = crop_sc_seg.crop()
         # denoising
         from sct_maths import denoise_nlmeans
-<<<<<<< HEAD
         block_radius = 3
         block_radius = int(im_target_rpi_crop.data.shape[2] / 2) if im_target_rpi_crop.data.shape[2] < (block_radius*2) else block_radius
         patch_radius = block_radius -1
         data_denoised = denoise_nlmeans(im_target_rpi_crop.data, block_radius=block_radius, patch_radius=patch_radius)
-=======
-        block_radius = int(im_target_rpi_crop.data.shape[2] / 2) if im_target_rpi_crop.data.shape[2] < 10 else 5
-        data_denoised = denoise_nlmeans(im_target_rpi_crop.data, block_radius = block_radius)
->>>>>>> b1269395
         im_target_rpi_crop.data = data_denoised
 
         im_target_rpi = im_target_rpi_crop
@@ -177,13 +163,8 @@
 
     # interpolate image to reference square image (resample and square crop centered on SC)
     printv('  Interpolate data to the model space...', verbose, 'normal')
-<<<<<<< HEAD
     list_im_slices = interpolate_im_to_ref(im_target_rpi, im_sc_seg_rpi, new_res=new_res, sq_size_size_mm=square_size_size_mm)
     original_info['interpolated_images'] = list_im_slices # list of images (not Slice() objects)
-=======
-    list_im_slices = interpolate_im_to_ref(im_target_rpi_crop, im_sc_seg_rpi_crop, new_res=new_res, sq_size_size_mm=square_size_size_mm)
-    original_info['interpolated_images'] = list_im_slices  # list of images (not Slice() objects)
->>>>>>> b1269395
 
     printv('  Mask data using the spinal cord segmentation...', verbose, 'normal')
     list_sc_seg_slices = interpolate_im_to_ref(im_sc_seg_rpi, im_sc_seg_rpi, new_res=new_res, sq_size_size_mm=square_size_size_mm, interpolation_mode=1)
