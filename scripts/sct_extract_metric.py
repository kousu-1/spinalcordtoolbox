#!/usr/bin/env python
#########################################################################################
#
# Extract metrics within spinal labels as defined by the white matter atlas and the
# template
# The folder atlas should have a .txt file that lists all tract files with labels.
#
# ---------------------------------------------------------------------------------------
# Copyright (c) 2014 Polytechnique Montreal <www.neuro.polymtl.ca>
# Authors: Eddie Magnide, Simon Levy, Charles Naaman, Julien Cohen-Adad
# Created: 2014-07-30
#
# About the license: see the file LICENSE.TXT
#########################################################################################

# TODO (not urgent): vertebral levels selection should only consider voxels of the selected levels in slices where two different vertebral levels coexist (and not the whole slice)

# Import common Python libraries
import os
import sys
from glob import glob
import time

import numpy as np

import msct_image
import sct_utils as sct
import msct_parser

# get path of the script and the toolbox
path_script = os.path.dirname(__file__)
path_sct = os.path.dirname(path_script)

# constants
ALMOST_ZERO = 0.000001


class Param(object):
    def __init__(self):
        self.method = 'wath'
        self.path_label = path_sct+'/data/PAM50/atlas/'
        self.verbose = 1
        self.vertebral_levels = ''
        self.slices_of_interest = ''  # 2-element list corresponding to zmin:zmax. example: '5:8'. For all slices, leave empty.
        self.average_all_labels = 0  # average all labels together after concatenation
        self.fname_output = 'metric_label.txt'
        self.file_info_label = 'info_label.txt'
        # self.fname_vertebral_labeling = 'MNI-Poly-AMU_level.nii.gz'
        self.adv_param = ['10',  # STD of the metric value across labels, in percentage of the mean (mean is estimated using cluster-based ML)
                          '10'] # STD of the assumed gaussian-distributed noise



def get_parser(param_default=None):


<<<<<<< HEAD
    parser = msct_parser.Parser(__file__)
    parser.usage.set_description("""This program extracts metrics (e.g., DTI or MTR) within labels. The labels are generated with 'sct_warp_template'. The label folder contains a file (info_label.txt) that describes all labels. The labels should be in the same space coordinates as the input image.""")
=======
    parser = Parser(__file__)
    parser.usage.set_description("""This program extracts metrics (e.g., DTI or MTR) within labels. Labels could be a single file or a folder generated with 'sct_warp_template' and containing multiple label files and a label description file (info_label.txt). The labels should be in the same space coordinates as the input image.""")
    # Mandatory arguments
>>>>>>> 8922eb89
    parser.add_option(name='-i',
                      type_value='image_nifti',
                      description='File to extract metrics from.',
                      mandatory=True,
                      example='FA.nii.gz')
    # Optional arguments
    parser.add_option(name='-f',
                      type_value='str',
                      description='Folder containing WM tract labels, or single label file.',
                      mandatory=False,
                      default_value='./label/atlas',
                      example=path_sct+'/data/atlas')
    parser.add_option(name='-l',
                      type_value='str',
                      description='Label IDs to extract the metric from. Default = all labels. Separate labels with ",". To select a group of consecutive labels use ":". Example: 1:3 is equivalent to 1,2,3. Maximum Likelihood (or MAP) is computed using all tracts, but only values of the selected tracts are reported.',
                      mandatory=False,
                      default_value='')
    parser.add_option(name='-method',
                      type_value='multiple_choice',
                      description="""Method to extract metrics.
ml: maximum likelihood (only use with well-defined regions and low noise)
  N.B. ONLY USE THIS METHOD WITH THE WHITE MATTER ATLAS! The sum of all tracts should be 1 in all voxels (the algorithm doesn't normalize the atlas).
map: maximum a posteriori. Mean priors are estimated by maximum likelihood within three clusters (white matter, gray matter and CSF). Tract and  noise variance are set with flag -p.
  N.B. ONLY USE THIS METHOD WITH THE WHITE MATTER ATLAS! The sum of all tracts should be 1 in all voxels (the algorithm doesn't normalize the atlas).
wa: weighted average
wath: weighted average (only consider values >0.5)
bin: binarize mask (threshold=0.5)
max: for each z-slice of the input data, extract the max value for each slice of the input data. This mode is useful to extract CSA from an interpolated image (ignore partial volume effect).""",
                      example=['ml', 'map', 'wa', 'wath', 'bin', 'max'],
                      mandatory=False,
                      default_value=param_default.method)
    parser.add_option(name='-m',
                      type_value='multiple_choice',
                      description="""Method to extract metrics.
ml: maximum likelihood (only use with well-defined regions and low noise)
  N.B. ONLY USE THIS METHOD WITH THE WHITE MATTER ATLAS!
map: maximum a posteriori. Mean priors are estimated by maximum likelihood within three clusters (white matter, gray matter and CSF). Tract and  noise variance are set with flag -p.
  N.B. ONLY USE THIS METHOD WITH THE WHITE MATTER ATLAS!
wa: weighted average
wath: weighted average (only consider values >0.5)
bin: binarize mask (threshold=0.5)""",
                      mandatory=False,
                      default_value=param_default.method,
                      deprecated_by='-method')
    parser.add_option(name='-overwrite',
                      type_value='int',
                      description="""In the case you choose \".xls\" for the output file extension and you specify a pre-existing output file (see flag \"-o\"),
                      this option will allow you to overwrite this .xls file (\"-overwrite 1\") or to append the results at the end (last line) of the file (\"-overwrite 0\").""",
                      mandatory=False,
                      default_value=0)
    parser.add_option(name='-o',
                      type_value='file_output',
                      description="""File name (including the file extension) of the output result file collecting the metric estimation results. \nThree file types are available: a CSV text file (extension .txt), a MS Excel file (extension .xls) and a pickle file (extension .pickle). Default: """+param_default.fname_output,
                      mandatory=False,
                      default_value=param_default.fname_output)
    parser.add_option(name='-output-map',
                      type_value='file_output',
                      description="""File name for an image consisting of the atlas labels multiplied by the estimated metric values yielding the metric value map, useful to assess the metric estimation and especially partial volume effects.""",
                      mandatory=False,
                      default_value='')
    parser.add_option(name='-vert',
                      type_value='str',
                      description='Vertebral levels to estimate the metric across. Example: 2:9 for C2 to T2.',
                      mandatory=False,
                      example='2:5',
                      default_value=param_default.vertebral_levels)
    parser.add_option(name='-v',
                      type_value='str',
                      description='Vertebral levels to estimate the metric across. Example: 2:9 for C2 to T2.',
                      mandatory=False,
                      example='2:5',
                      deprecated_by='-vert')
    parser.add_option(name='-z',
                      type_value='str',
                      description='Slice range to estimate the metric from. First slice is 0. Example: 5:23\nYou can also select specific slices using commas. Example: 0,2,3,5,12',
                      mandatory=False,
                      default_value=param_default.slices_of_interest)
    parser.usage.addSection("\nFOR ADVANCED USERS")
    parser.add_option(name='-param',
                      type_value='str',
                      description="""Advanced parameters for the 'map' method. Separate with comma. All items must be listed (separated with comma).
    #1: standard deviation of metrics across labels
    #2: standard deviation of the noise (assumed Gaussian)""",
                      mandatory=False)
    parser.add_option(name='-p',
                      type_value=None,
                      description="""Advanced parameters for the 'map' method. Separate with comma. All items must be listed (separated with comma).
    #1: standard deviation of metrics across labels
    #2: standard deviation of the noise (assumed Gaussian)""",
                      mandatory=False,
                      deprecated_by='-param')
    parser.add_option(name='-fix-label',
                      type_value=[[','], 'str'],
                      description='When using ML or MAP estimations, if you do not want to estimate the metric in one label and fix its value to avoid effects on other labels, specify <label_ID>,<metric_value. Example to fix the CSF value to 0: -fix-label 36,0.',
                      mandatory=False,
                      default_value='')
    parser.add_option(name='-norm-file',
                      type_value='image_nifti',
                      description='Filename of the label by which the user wants to normalize',
                      mandatory=False)
    parser.add_option(name='-n',
                      type_value='image_nifti',
                      description='Filename of the label by which the user wants to normalize',
                      mandatory=False,
                      deprecated_by='-norm-file')
    parser.add_option(name='-norm-method',
                      type_value='multiple_choice',
                      description='Method to use for normalization:\n- sbs: normalization slice-by-slice\n- whole: normalization by the metric value in the whole label for all slices.',
                      example=['sbs', 'whole'],
                      mandatory=False)
    parser.add_option(name='-mask-weighted',
                      type_value='image_nifti',
                      description='Nifti mask to weight each voxel during ML or MAP estimation.',
                      example='PAM50_wm.nii.gz',
                      mandatory=False)

    # read the .txt files referencing the labels
    file_label = param_default.path_label + param_default.file_info_label
    sct.check_file_exist(file_label, 0)
    default_info_label = open(file_label, 'r')
    label_references = default_info_label.read()
    default_info_label.close()

    str_section = """\n
To list white matter atlas labels:
""" + os.path.basename(__file__) + """ -f """+path_sct+"""/data/atlas

To compute FA within labels 0, 2 and 3 within vertebral levels C2 to C7 using binary method:
""" + os.path.basename(__file__) + """ -i dti_FA.nii.gz -f label/atlas -l 0,2,3 -v 2:7 -m bin"""
    if label_references != '':
        str_section += """

To compute average MTR in a region defined by a single label file (could be binary or 0-1 weighted mask) between slices 1 and 4:
""" + os.path.basename(__file__) + """ -i mtr.nii.gz -f my_mask.nii.gz -z 1:4 -m wa"""
    if label_references != '':
        str_section += """

\nList of labels in """ + file_label + """:
--------------------------------------------------------------------------------------
""" + label_references + """
--------------------------------------------------------------------------------------
"""

    parser.usage.addSection(str_section)

    return parser


#=======================================================================================================================
# main
#=======================================================================================================================
def main(args=None):

    if args is None:
        args = sys.argv[1:]
    else:
        script_name =os.path.splitext(os.path.basename(__file__))[0]
        sct.printv('{0} {1}'.format(script_name, " ".join(args)))

    param_default = Param()
    parser = get_parser(param_default=param_default)
    arguments = parser.parse(args)


    # mandatory arguments
    fname_data = arguments['-i']
    path_label = sct.slash_at_the_end(arguments['-f'], 1)
    method = arguments['-method']
    fname_output = arguments['-o']

    # optional arguments
    overwrite = 0
    if '-l' in arguments:
        labels_user = arguments['-l']
    else:
        labels_user = ''
    if '-param' in arguments:
        adv_param_user = arguments['-param']
    else:
        adv_param_user = ''
    if '-z' in arguments:
        slices_of_interest = arguments['-z']
    else:
        slices_of_interest = ''
    if '-vert' in arguments:
        vertebral_levels = arguments['-vert']
    else:
        vertebral_levels = ''
    if '-overwrite' in arguments:
        overwrite = arguments['-overwrite']
    fname_normalizing_label = ''
    if '-norm-file' in arguments:
        fname_normalizing_label = arguments['-norm-file']
    normalization_method = ''
    if '-norm-method' in arguments:
        normalization_method = arguments['-norm-method']
    if '-fix-label' in arguments:
        label_to_fix = arguments['-fix-label']
    else:
        label_to_fix = ''
    if '-output-map' in arguments:
        fname_output_metric_map = arguments['-output-map']
    else:
        fname_output_metric_map = ''
    if '-mask-weighted' in arguments:
        fname_mask_weight = arguments['-mask-weighted']
    else:
        fname_mask_weight = ''


    # Initialization
    fname_vertebral_labeling = ''
    actual_vert_levels = None  # variable used in case the vertebral levels asked by the user don't correspond exactly to the vertebral levels available in the metric data
    warning_vert_levels = None  # variable used to warn the user in case the vertebral levels he asked don't correspond exactly to the vertebral levels available in the metric data
    verbose = param_default.verbose
    adv_param = param_default.adv_param
    normalizing_label = []
    fixed_label = []
    label_to_fix_fract_vol = None
    im_weight = None

    # check if path_label is a file instead of a folder
    if os.path.isfile(path_label):
        single_label = 1
    elif os.path.isdir(path_label):
        single_label = 0
        path_label = sct.slash_at_the_end(path_label, 1)
    else:
        sct.printv('\nERROR: '+path_label+' does not exist.', 1, 'error')

    # adjust file names and parameters for old MNI-Poly-AMU template
    if not single_label:
        if not len(glob(path_label + 'WMtract*.*')) == 0:
            # MNI-Poly-AMU
            suffix_vertebral_labeling = '*_level.nii.gz'
        else:
            # PAM50 and later
            suffix_vertebral_labeling = '*_levels.nii.gz'

    # Find path to the vertebral labeling file if vertebral levels were specified by the user
    if vertebral_levels:
        if slices_of_interest:  # impossible to select BOTH specific slices and specific vertebral levels
            sct.printv(parser.usage.generate(error='ERROR: You cannot select BOTH vertebral levels AND slice numbers.'))
        else:
            fname_vertebral_labeling_list = sct.find_file_within_folder(suffix_vertebral_labeling, path_label + '..')
            if len(fname_vertebral_labeling_list) > 1:
                sct.printv(parser.usage.generate(error='ERROR: More than one file named "' + suffix_vertebral_labeling + '" were found in ' + path_label + '. Exit program.'))
            elif len(fname_vertebral_labeling_list) == 0:
                sct.printv(parser.usage.generate(error='ERROR: No file named "' + suffix_vertebral_labeling + '" were found in ' + path_label + '. Exit program.'))
            else:
                fname_vertebral_labeling = os.path.abspath(fname_vertebral_labeling_list[0])

    # Check input parameters
    check_method(method, fname_normalizing_label, normalization_method, parser)

    # parse argument for param
    if not adv_param_user == '':
        adv_param = adv_param_user.replace(' ', '').split(',')  # remove spaces and parse with comma
        del adv_param_user  # clean variable
        # TODO: check integrity of input

    # print parameters
    print '\nChecked parameters:'
    print '  data ...................... '+fname_data
    print '  label ..................... '+path_label
    print '  method .................... '+method
    print '  slices of interest ........ '+slices_of_interest
    print '  vertebral levels .......... '+vertebral_levels
    print '  vertebral labeling file.... '+fname_vertebral_labeling
    print '  advanced parameters ....... '+str(adv_param)+'\n'

    # parse labels according to the file info_label.txt
<<<<<<< HEAD
    indiv_labels_ids, indiv_labels_names, indiv_labels_files, combined_labels_ids, combined_labels_names, combined_labels_id_groups, ml_clusters = read_label_file(path_label, param_default.file_info_label)

    # check syntax of labels asked by user
    labels_id_user = check_labels(indiv_labels_ids+combined_labels_ids, parse_label_ID_groups([labels_user])[0], parser)

=======
    if not single_label:
        indiv_labels_ids, indiv_labels_names, indiv_labels_files, combined_labels_ids, combined_labels_names, combined_labels_id_groups, ml_clusters = read_label_file(path_label, param_default.file_info_label)
        # check syntax of labels asked by user
        labels_id_user = check_labels(indiv_labels_ids+combined_labels_ids, parse_label_ID_groups([labels_user])[0])
    else:
        indiv_labels_ids = [0]
        labels_id_user = [0]
        indiv_labels_names = [path_label]
        indiv_labels_files = [path_label]
        combined_labels_ids = []
        combined_labels_names = []
        combined_labels_id_groups = []
        ml_clusters = []
        # set path_label to empty string, because indiv_labels_files will replace it from now on
        path_label = ''
>>>>>>> 8922eb89
    nb_labels = len(indiv_labels_files)

    # Load data
    # Check if the orientation of the data is RPI
    sct.printv('\nLoad metric image...', verbose)
    input_im = msct_image.Image(fname_data)
    orientation_data = input_im.orientation

    if orientation_data != 'RPI':
        # If orientation is not RPI, change to RPI and load data
        # metric
        sct.printv('\nChange metric image orientation into RPI and load it...', verbose)
        input_im.change_orientation(orientation='RPI')
        # labels
        sct.printv('\nChange labels orientation into RPI and load them...', verbose)
        labels = np.empty([nb_labels], dtype=object)
        for i_label in range(nb_labels):
            im_label = msct_image.Image(path_label+indiv_labels_files[i_label])
            im_label.change_orientation(orientation='RPI')
            labels[i_label] = im_label.data
        # if the "normalization" option is wanted,
        if fname_normalizing_label:
            normalizing_label = np.empty([1], dtype=object)  # choose this kind of structure so as to keep easily the compatibility with the rest of the code (dimensions: (1, x, y, z))
            im_normalizing_label = msct_image.Image(fname_normalizing_label)
            im_normalizing_label.change_orientation(orientation='RPI')
            normalizing_label[0] = im_normalizing_label.data
        # if vertebral levels were selected,
        if vertebral_levels:
            im_vertebral_labeling = msct_image.Image(fname_vertebral_labeling)
            im_vertebral_labeling.change_orientation(orientation='RPI')
            data_vertebral_labeling = im_vertebral_labeling.data
        # if flag "-mask-weighted" is specified
        if fname_mask_weight:
            im_weight = msct_image.Image(fname_mask_weight)
            im_weight.change_orientation(orientation='RPI')
    else:
        # Load labels
        sct.printv('\nLoad labels...', verbose)
        labels = np.empty([nb_labels], dtype=object)
        for i_label in range(0, nb_labels):
            labels[i_label] = msct_image.Image(path_label+indiv_labels_files[i_label]).data
        # if the "normalization" option is wanted,
        if fname_normalizing_label:
            normalizing_label = np.empty([1], dtype=object)  # choose this kind of structure so as to keep easily the compatibility with the rest of the code (dimensions: (1, x, y, z))
            normalizing_label[0] = msct_image.Image(fname_normalizing_label).data  # load the data of the normalizing label
        # if vertebral levels were selected,
        if vertebral_levels:
            data_vertebral_labeling = msct_image.Image(fname_vertebral_labeling).data
        if fname_mask_weight:
            im_weight = msct_image.Image(fname_mask_weight)
    data = input_im.data
    sct.printv('  OK!', verbose)

    # Change metric data type into floats for future manipulations (normalization)
    data = np.float64(data)
    data[np.isneginf(data)] = 0.0
    data[data < 0.0] = 0.0
    data[np.isnan(data)] = 0.0
    data[np.isposinf(data)] = np.nanmax(data)

    # Get dimensions of data and labels
    nx, ny, nz = data.shape
    nx_atlas, ny_atlas, nz_atlas = labels[0].shape

    # Check dimensions consistency between atlas and data
    if (nx, ny, nz) != (nx_atlas, ny_atlas, nz_atlas):
        print '\nERROR: Metric data and labels DO NOT HAVE SAME DIMENSIONS.'
        sys.exit(2)

    # Update the flag "slices_of_interest" according to the vertebral levels selected by user (if it's the case)
    if vertebral_levels:
        slices_of_interest, actual_vert_levels, warning_vert_levels = get_slices_matching_with_vertebral_levels(data, vertebral_levels, data_vertebral_labeling, verbose)

    # select slice of interest by cropping data and labels
    if slices_of_interest:
        data, slices_list = remove_slices(data, slices_of_interest)
        for i_label in range(0, nb_labels):
            labels[i_label], slices_list = remove_slices(labels[i_label], slices_of_interest)
        if fname_normalizing_label:  # if the "normalization" option was selected,
            normalizing_label[0], slices_list = remove_slices(normalizing_label[0], slices_of_interest)
        if fname_mask_weight:  # if the flag -mask-weighted was specified,
            im_weight.data, slices_list = remove_slices(im_weight.data, slices_of_interest)

    # parse clusters used for a priori (map method)
    clusters_all_labels = parse_label_ID_groups(ml_clusters)
    combined_labels_groups_all_IDs = parse_label_ID_groups(combined_labels_id_groups)

    # If specified, remove the label to fix its value
    if label_to_fix:
        data, labels, indiv_labels_ids, indiv_labels_names, clusters_all_labels, combined_labels_groups_all_IDs, labels_id_user, label_to_fix_name, label_to_fix_fract_vol = fix_label_value(label_to_fix, data, labels, indiv_labels_ids, indiv_labels_names, clusters_all_labels, combined_labels_groups_all_IDs, labels_id_user)

    # Extract metric in the labels specified by the file info_label.txt from the atlas folder given in input
    # individual labels
    indiv_labels_value, indiv_labels_std, indiv_labels_fract_vol = extract_metric(method, data, labels, indiv_labels_ids, clusters_all_labels, adv_param, normalizing_label, normalization_method, im_weight=im_weight,param_default=param_default)
    # combined labels
    combined_labels_value = np.zeros(len(combined_labels_groups_all_IDs), dtype=float)
    combined_labels_std = np.zeros(len(combined_labels_groups_all_IDs), dtype=float)
    combined_labels_fract_vol = np.zeros(len(combined_labels_groups_all_IDs), dtype=float)
    for i_combined_labels in range(0, len(combined_labels_groups_all_IDs)):
        combined_labels_value[i_combined_labels], combined_labels_std[i_combined_labels], combined_labels_fract_vol[i_combined_labels] = extract_metric(method, data, labels, indiv_labels_ids, clusters_all_labels, adv_param, normalizing_label, normalization_method, im_weight=im_weight, combined_labels_id_group=combined_labels_groups_all_IDs[i_combined_labels])

    # display results
    sct.printv('\nResults:\nID, label name [total fractional volume of the label in number of voxels]:    metric value +/- metric STDEV within label', 1)
    for i_label_user in labels_id_user:
        if i_label_user <= max(indiv_labels_ids):
            index = indiv_labels_ids.index(i_label_user)
            sct.printv(str(indiv_labels_ids[index]) + ', ' + str(indiv_labels_names[index]) + ' ['+str(round(indiv_labels_fract_vol[index], 2))+']:    ' + str(indiv_labels_value[index]) + ' +/- ' + str(indiv_labels_std[index]), 1, 'info')
        elif i_label_user > max(indiv_labels_ids):
            index = combined_labels_ids.index(i_label_user)
            sct.printv(str(combined_labels_ids[index]) + ', ' + str(combined_labels_names[index]) + ' ['+str(round(combined_labels_fract_vol[index], 2))+']:    ' + str(combined_labels_value[index]) + ' +/- ' + str(combined_labels_std[index]), 1, 'info')
    if label_to_fix:
        fixed_label = [label_to_fix[0], label_to_fix_name, label_to_fix[1]]
        sct.printv('\n*'+fixed_label[0] + ', ' + fixed_label[1] + ': ' + fixed_label[2] + ' (value fixed by user)', 1, 'info')

    # section = ''
    # if labels_id_user[0] <= max(indiv_labels_ids):
    #     section = '\nWhite matter atlas:'
    # elif labels_id_user[0] > max(indiv_labels_ids):
    #     section = '\nCombined labels:'
    # sct.printv(section, 1, 'info')
    # for i_label_user in labels_id_user:
    #     # change section if not individual label anymore
    #     if i_label_user > max(indiv_labels_ids) and section == '\nWhite matter atlas:':
    #         section = '\nCombined labels:'
    #         sct.printv(section, 1, 'info')
    #     # display result for this label
    #     if section == '\nWhite matter atlas:':
    #         index = indiv_labels_ids.index(i_label_user)
    #         sct.printv(str(indiv_labels_ids[index]) + ', ' + str(indiv_labels_names[index]) + ':    ' + str(indiv_labels_value[index]) + ' +/- ' + str(indiv_labels_std[index]), 1, 'info')
    #     elif section == '\nCombined labels:':
    #         index = combined_labels_ids.index(i_label_user)
    #         sct.printv(str(combined_labels_ids[index]) + ', ' + str(combined_labels_names[index]) + ':    ' + str(combined_labels_value[index]) + ' +/- ' + str(combined_labels_std[index]), 1, 'info')

    # save results in the selected output file type
    save_metrics(labels_id_user, indiv_labels_ids, combined_labels_ids, indiv_labels_names, combined_labels_names, slices_of_interest, indiv_labels_value, indiv_labels_std, indiv_labels_fract_vol, combined_labels_value, combined_labels_std, combined_labels_fract_vol, fname_output, fname_data, method, overwrite, fname_normalizing_label, actual_vert_levels, warning_vert_levels, fixed_label)

    # output a metric value map
    if fname_output_metric_map:
        data_metric_map = generate_metric_value_map(fname_output_metric_map, input_im, labels, indiv_labels_value, slices_list, label_to_fix, label_to_fix_fract_vol)


def extract_metric(method, data, labels, indiv_labels_ids, clusters_labels='', adv_param='', normalizing_label=[], normalization_method='', im_weight='', combined_labels_id_group='', verbose=0, param_default=None, parser=None):
    """Extract metric in the labels specified by the file info_label.txt in the atlas folder."""

    # Initialization to default values
    clustered_labels, matching_cluster_labels = [], []

    nb_labels_total = len(indiv_labels_ids)

    # check consistency of label input parameter (* LOI=Labels of Interest)
    list_ids_LOI = check_labels(indiv_labels_ids, combined_labels_id_group, parser)  # If 'labels_of_interest' is empty, then label_id_user' contains the index of all labels in the file info_label.txt

    if method == 'map':
        # get clustered labels
        clustered_labels, matching_cluster_labels = get_clustered_labels(clusters_labels, labels, indiv_labels_ids, list_ids_LOI, combined_labels_id_group, verbose)

    # if user wants to get unique value across labels, then combine all labels together
    if combined_labels_id_group:
        sum_combined_labels = np.sum(labels[list_ids_LOI])  # sum the labels selected by user
        if method == 'ml' or method == 'map':  # in case the maximum likelihood and the average across different labels are wanted
            # merge labels
            labels_tmp = np.empty([nb_labels_total - len(list_ids_LOI) + 1], dtype=object)
            labels = np.delete(labels, list_ids_LOI)  # remove the labels selected by user
            labels_tmp[0] = sum_combined_labels  # put the sum of the labels selected by user in first position of the tmp variable
            for i_label in range(1, len(labels_tmp)):
                labels_tmp[i_label] = labels[i_label-1]  # fill the temporary array with the values of the non-selected labels
            labels = labels_tmp  # replace the initial labels value by the updated ones (with the summed labels)
            del labels_tmp  # delete the temporary labels

        else:  # in other cases than the maximum likelihood, we can remove other labels (not needed for estimation)
            labels = np.empty(1, dtype=object)
            labels[0] = sum_combined_labels  # we create a new label array that includes only the summed labels

    if normalizing_label:  # if the "normalization" option is wanted
        sct.printv('\nExtract normalization values...', verbose)
        if normalization_method == 'sbs':  # case: the user wants to normalize slice-by-slice
            for z in range(0, data.shape[-1]):
                normalizing_label_slice = np.empty([1], dtype=object)  # in order to keep compatibility with the function
                # 'extract_metric_within_tract', define a new array for the slice z of the normalizing labels
                normalizing_label_slice[0] = normalizing_label[0][..., z]
                metric_normalizing_label = estimate_metric_within_tract(data[..., z], normalizing_label_slice, method, 0)
                # estimate the metric mean in the normalizing label for the slice z
                if metric_normalizing_label[0][0] != 0:
                    data[..., z] = data[..., z]/metric_normalizing_label[0][0]  # divide all the slice z by this value

        elif normalization_method == 'whole':  # case: the user wants to normalize after estimations in the whole labels
            metric_norm_label, metric_std_norm_label = estimate_metric_within_tract(data, normalizing_label, method, param_default.verbose)  # mean and std are lists

    # extract metrics within labels
    sct.printv('\nEstimate metric within labels...', verbose)
    metric_in_labels, metric_std_in_labels = estimate_metric_within_tract(data, labels, method, verbose, clustered_labels, matching_cluster_labels, adv_param, im_weight)  # mean and std are lists

    if normalizing_label and normalization_method == 'whole':  # case: user wants to normalize after estimations in the whole labels
        metric_in_labels, metric_std_in_labels = np.divide(metric_in_labels, metric_norm_label), np.divide(metric_std_in_labels, metric_std_norm_label)

    if combined_labels_id_group:
        metric_in_labels = metric_in_labels[0]
        metric_std_in_labels = metric_std_in_labels[0]

    # compute fractional volume for each label
    fract_vol_per_label = np.zeros(metric_in_labels.size, dtype=float)
    for i_label in range(0, metric_in_labels.size):
        fract_vol_per_label[i_label] = np.sum(labels[i_label])

    return metric_in_labels, metric_std_in_labels, fract_vol_per_label


def read_label_file(path_info_label, file_info_label):
    """Reads file_info_label (located inside label folder) and returns the information needed."""

    indiv_labels_ids, indiv_labels_names, indiv_labels_files, combined_labels_ids, combined_labels_names, combined_labels_id_groups, clusters_apriori = [], [], [], [], [], [], []

    # file name of info_label.txt
    fname_label = path_info_label+file_info_label

    # Read file
    try:
        f = open(fname_label)
    except IOError:
        sct.printv('\nWARNING: Cannot open '+fname_label, 1, 'warning')
        # raise
    else:
        # Extract all lines in file.txt
        lines = [line for line in f.readlines() if line.strip()]
        lines[-1] += ' ' # To fix an error that could occur at the last line (deletion of the last character of the .txt file)


        # Check if the White matter atlas was provided by the user
        # look at first line
        # header_lines = [lines[i] for i in range(0, len(lines)) if lines[i][0] == '#']
        # info_label_title = header_lines[0].split('-')[0].strip()
        # if '# White matter atlas' not in info_label_title:
        #     sct.printv("ERROR: Please provide the White matter atlas. According to the file "+fname_label+", you provided the: "+info_label_title, type='error')
        # remove header lines (every line starting with "#")
        section = ''
        for line in lines:
            # update section index
            if '# Keyword=' in line:
                section = line.split('Keyword=')[1].split(' ')[0]
            # record the label according to its section
            if (section == 'IndivLabels') and (line[0] != '#'):
                parsed_line = line.split(', ')
                indiv_labels_ids.append(int(parsed_line[0]))
                indiv_labels_names.append(parsed_line[1].strip())
                indiv_labels_files.append(parsed_line[2].strip())

            elif (section == 'CombinedLabels') and (line[0] != '#'):
                parsed_line = line.split(', ')
                combined_labels_ids.append(int(parsed_line[0]))
                combined_labels_names.append(parsed_line[1].strip())
                combined_labels_id_groups.append(','.join(parsed_line[2:]).strip())

            elif (section == 'MAPLabels') and (line[0] != '#'):
                parsed_line = line.split(', ')
                clusters_apriori.append(parsed_line[-1].strip())

        # check if all files listed are present in folder. If not, ERROR.
        for file in indiv_labels_files:
            sct.check_file_exist(path_info_label+file)

        # Close file.txt
        f.close()

        return indiv_labels_ids, indiv_labels_names, indiv_labels_files, combined_labels_ids, combined_labels_names, combined_labels_id_groups, clusters_apriori


def get_slices_matching_with_vertebral_levels(metric_data, vertebral_levels, data_vertebral_labeling, verbose=1):
    """Return the slices of the input image corresponding to the vertebral levels given as argument."""

    sct.printv('\nFind slices corresponding to vertebral levels...', verbose)

    # Convert the selected vertebral levels chosen into a 2-element list [start_level end_level]
    vert_levels_list = [int(x) for x in vertebral_levels.split(':')]

    # If only one vertebral level was selected (n), consider as n:n
    if len(vert_levels_list) == 1:
        vert_levels_list = [vert_levels_list[0], vert_levels_list[0]]

    # Check if there are only two values [start_level, end_level] and if the end level is higher than the start level
    if (len(vert_levels_list) > 2) or (vert_levels_list[0] > vert_levels_list[1]):
        print '\nERROR:  "' + vertebral_levels + '" is not correct. Enter format "1:4". Exit program.\n'
        sys.exit(2)

    # Extract the vertebral levels available in the metric image
    vertebral_levels_available = np.array(list(set(data_vertebral_labeling[data_vertebral_labeling > 0])))

    # Check if the vertebral levels selected are available
    warning=[]  # list of strings gathering the potential following warning(s) to be written in the output .txt file
    min_vert_level_available = min(vertebral_levels_available)  # lowest vertebral level available
    max_vert_level_available = max(vertebral_levels_available)  # highest vertebral level available
    if vert_levels_list[0] < min_vert_level_available:
        vert_levels_list[0] = min_vert_level_available
        warning.append('WARNING: the bottom vertebral level you selected is lower than the lowest level available --> '
                       'Selected the lowest vertebral level available: ' + str(int(vert_levels_list[0])))  # record the
                       # warning to write it later in the .txt output file
        sct.printv('WARNING: the bottom vertebral level you selected is lower than the lowest level available \n--> Selected the lowest vertebral level available: '+ str(int(vert_levels_list[0])), type='warning')

    if vert_levels_list[1] > max_vert_level_available:
        vert_levels_list[1] = max_vert_level_available
        warning.append('WARNING: the top vertebral level you selected is higher than the highest level available --> '
                       'Selected the highest vertebral level available: ' + str(int(vert_levels_list[1])))  # record the
        # warning to write it later in the .txt output file

        sct.printv('WARNING: the top vertebral level you selected is higher than the highest level available \n--> Selected the highest vertebral level available: '+str(int(vert_levels_list[1])), type='warning')

    if vert_levels_list[0] not in vertebral_levels_available:
        distance = vertebral_levels_available - vert_levels_list[0]  # relative distance
        distance_min_among_negative_value = min(abs(distance[distance < 0]))  # minimal distance among the negative
        # relative distances
        vert_levels_list[0] = vertebral_levels_available[distance == distance_min_among_negative_value]  # element
        # of the initial list corresponding to this minimal distance
        warning.append('WARNING: the bottom vertebral level you selected is not available --> Selected the nearest '
                       'inferior level available: ' + str(int(vert_levels_list[0])))
        sct.printv('WARNING: the bottom vertebral level you selected is not available \n--> Selected the nearest inferior level available: '+str(int(vert_levels_list[0])), type='warning') # record the
        # warning to write it later in the .txt output file

    if vert_levels_list[1] not in vertebral_levels_available:
        distance = vertebral_levels_available - vert_levels_list[1]  # relative distance
        distance_min_among_positive_value = min(abs(distance[distance > 0]))  # minimal distance among the negative
        # relative distances
        vert_levels_list[1] = vertebral_levels_available[distance == distance_min_among_positive_value]  # element
        # of the initial list corresponding to this minimal distance
        warning.append('WARNING: the top vertebral level you selected is not available --> Selected the nearest superior'
                       ' level available: ' + str(int(vert_levels_list[1])))  # record the warning to write it later in the .txt output file

        sct.printv('WARNING: the top vertebral level you selected is not available \n--> Selected the nearest superior level available: ' + str(int(vert_levels_list[1])), type='warning')

    # Extract metric data size X, Y, Z
    [mx, my, mz] = metric_data.shape
    # Extract vertebral labeling data size X, Y, Z
    [vx, vy, vz] = data_vertebral_labeling.shape

    sct.printv('  Check consistency of data size...', verbose)

    # Initialisation of check error flag
    exit_program = 0

    # Check if sizes along X are the same
    if mx != vx:
        print '\tERROR: Size of vertebral_labeling.nii.gz along X is not the same as the metric data.'
        exit_program = 1
    # Check if sizes along Y are the same
    if my != vy:
        print '\tERROR: Size of vertebral_labeling.nii.gz along Y is not the same as the metric data.'
        exit_program = 1
    # Check if sizes along Z are the same
    if mz != vz:
        print '\tERROR: Size of vertebral_labeling.nii.gz along Z is not the same as the metric data.'
        exit_program = 1

    # Exit program if an error was detected
    if exit_program == 1:
        print '\nExit program.\n'
        sys.exit(2)
    else:
        print '    OK!'

    sct.printv('  Find slices corresponding to vertebral levels...', verbose)
    # Extract the X, Y, Z positions of voxels belonging to the first vertebral level
    X_bottom_level, Y_bottom_level, Z_bottom_level = (data_vertebral_labeling == vert_levels_list[0]).nonzero()
    # Record the bottom and top slices of this level
    slice_min_bottom = min(Z_bottom_level)
    slice_max_bottom = max(Z_bottom_level)

    # Extract the X, Y, Z positions of voxels belonging to the last vertebral level
    X_top_level, Y_top_level, Z_top_level = (data_vertebral_labeling == vert_levels_list[1]).nonzero()
    # Record the bottom and top slices of this level
    slice_min_top = min(Z_top_level)
    slice_max_top = max(Z_top_level)

    # Take into account the case where the ordering of the slice is reversed compared to the ordering of the vertebral
    # levels (usually the case) and if several slices include two different vertebral levels
    if slice_min_bottom >= slice_min_top or slice_max_bottom >= slice_max_top:
        slice_min = slice_min_top
        slice_max = slice_max_bottom
    else:
        slice_min = slice_min_bottom
        slice_max = slice_max_top

    # display info
    sct.printv('    '+str(slice_min)+':'+str(slice_max), verbose)

    # Return the slice numbers in the right format ("-1" because the function "remove_slices", which runs next, add 1
    # to the top slice
    return str(slice_min)+':'+str(slice_max), vert_levels_list, warning


def remove_slices(data_to_crop, slices_of_interest):
    """Crop data to only keep the slices asked by user."""

    # check if user selected specific slices using delimitor ','
    if not slices_of_interest.find(',') == -1:
        slices_list = [int(x) for x in slices_of_interest.split(',')]  # n-element list
    else:
        slices_range = [int(x) for x in slices_of_interest.split(':')]  # 2-element list
        # if only one slice (z) was selected, consider as z:z
        if len(slices_range) == 1:
            slices_range = [slices_range[0], slices_range[0]]
        slices_list = [i for i in range(slices_range[0], slices_range[1]+1)]

    # Remove slices that are not wanted (+1 is to include the last selected slice as Python "includes -1"
    data_cropped = data_to_crop[..., slices_list]

    return data_cropped, slices_list


def save_metrics(labels_id_user, indiv_labels_ids, combined_labels_ids, indiv_labels_names, combined_labels_names, slices_of_interest, indiv_labels_value, indiv_labels_std, indiv_labels_fract_vol, combined_labels_value, combined_labels_std, combined_labels_fract_vol, fname_output, fname_data, method, overwrite, fname_normalizing_label, actual_vert=None, warning_vert_levels=None, fixed_label=None):
    """Save results in the output type selected by user."""

    sct.printv('\nSaving results in: '+fname_output+' ...')

    # define vertebral levels and slices fields
    if actual_vert:
        vertebral_levels_field = str(int(actual_vert[0])) + ' to ' + str(int(actual_vert[1]))
        if warning_vert_levels:
            for i in range(0, len(warning_vert_levels)):
                vertebral_levels_field += ' [' + str(warning_vert_levels[i]) + ']'
    else:
        if slices_of_interest != '':
            vertebral_levels_field = 'nan'
        else:
            vertebral_levels_field = 'ALL'

    if slices_of_interest != '':
        slices_of_interest_field = slices_of_interest
    else:
        slices_of_interest_field = 'ALL'

    # extract file extension of "fname_output" to know what type of file to output
    output_path, output_file, output_type = sct.extract_fname(fname_output)
    # if the user chose to output results under a .txt file
    if output_type == '.txt':
        # CSV format, header lines start with "#"

        # Write mode of file
        fid_metric = open(fname_output, 'w')

        # WRITE HEADER:
        # Write date and time
        fid_metric.write('# Date - Time: '+ time.strftime('%Y/%m/%d - %H:%M:%S'))
        # Write metric data file path
        fid_metric.write('\n'+'# Metric file: '+ os.path.abspath(fname_data))
        # If it's the case, write the label used to normalize the metric estimation:
        if fname_normalizing_label:
            fid_metric.write('\n'+'# Label used to normalize the metric estimation slice-by-slice: '+fname_normalizing_label)
        # Write method used for the metric estimation
        fid_metric.write('\n'+'# Extraction method: '+method)

        # Write selected vertebral levels
        fid_metric.write('\n# Vertebral levels: '+vertebral_levels_field)

        # Write selected slices
        fid_metric.write('\n'+'# Slices (z): '+slices_of_interest_field)

        # label headers
        fid_metric.write('%s' % ('\n'+'# ID, label name, total fractional volume of the label (in number of voxels), metric value, metric stdev within label\n\n'))

        # WRITE RESULTS
        labels_id_user.sort()
        section = ''
        if labels_id_user[0] <= max(indiv_labels_ids):
            section = '\n# White matter atlas\n'
        elif labels_id_user[0] > max(indiv_labels_ids):
            section = '\n# Combined labels\n'
            fid_metric.write(section)
        for i_label_user in labels_id_user:
            # change section if not individual label anymore
            if i_label_user > max(indiv_labels_ids) and section == '\n# White matter atlas\n':
                section = '\n# Combined labels\n'
                fid_metric.write(section)
            # display result for this label
            if section == '\n# White matter atlas\n':
                index = indiv_labels_ids.index(i_label_user)
                fid_metric.write('%i, %s, %f, %f, %f\n' % (indiv_labels_ids[index], indiv_labels_names[index], indiv_labels_fract_vol[index], indiv_labels_value[index], indiv_labels_std[index]))
            elif section == '\n# Combined labels\n':
                index = combined_labels_ids.index(i_label_user)
                fid_metric.write('%i, %s, %f, %f, %f\n' % (combined_labels_ids[index], combined_labels_names[index], combined_labels_fract_vol[index], combined_labels_value[index], combined_labels_std[index]))

        if fixed_label:
            fid_metric.write('\n*'+fixed_label[0] + ', ' + fixed_label[1] + ': ' + fixed_label[2] + ' (value fixed by user)')

        # Close file .txt
        fid_metric.close()

    # if user chose to output results under an Excel file
    elif output_type == '.xls':

        # if the user asked for no overwriting but the specified output file does not exist yet
        if (not overwrite) and (not os.path.isfile(fname_output)):
            sct.printv('WARNING: You asked to edit the pre-existing file \"'+fname_output+'\" but this file does not exist. It will be created.', type='warning')
            overwrite = 1

        if not overwrite:
            from xlrd import open_workbook
            from xlutils.copy import copy

            existing_book = open_workbook(fname_output)

            # get index of the first empty row and leave one empty row between the two subjects
            row_index = existing_book.sheet_by_index(0).nrows

            book = copy(existing_book)
            sh = book.get_sheet(0)

        elif overwrite:
            from xlwt import Workbook

            book = Workbook()
            sh = book.add_sheet('Results', cell_overwrite_ok=True)

            # write header line
            sh.write(0, 0, 'Date - Time')
            sh.write(0, 1, 'Metric file')
            sh.write(0, 2, 'Extraction method')
            sh.write(0, 3, 'Vertebral levels')
            sh.write(0, 4, 'Slices (z)')
            sh.write(0, 5, 'ID')
            sh.write(0, 6, 'Label name')
            sh.write(0, 7, 'Total fractional volume of the label (in number of voxels)')
            sh.write(0, 8, 'Metric value')
            sh.write(0, 9, 'Metric STDEV within label')
            if fname_normalizing_label:
                sh.write(0, 10, 'Label used to normalize the metric estimation slice-by-slice')

            row_index = 1

        # iterate on user's labels
        for i_label_user in labels_id_user:
            sh.write(row_index, 0, time.strftime('%Y/%m/%d - %H:%M:%S'))
            sh.write(row_index, 1, os.path.abspath(fname_data))
            sh.write(row_index, 2, method)
            sh.write(row_index, 3, vertebral_levels_field)
            sh.write(row_index, 4, slices_of_interest_field)
            if fname_normalizing_label:
                sh.write(row_index, 10, fname_normalizing_label)

            # display result for this label
            if i_label_user <= max(indiv_labels_ids):
                index = indiv_labels_ids.index(i_label_user)
                sh.write(row_index, 5, indiv_labels_ids[index])
                sh.write(row_index, 6, indiv_labels_names[index])
                sh.write(row_index, 7, indiv_labels_fract_vol[index])
                sh.write(row_index, 8, indiv_labels_value[index])
                sh.write(row_index, 9, indiv_labels_std[index])
            elif i_label_user > max(indiv_labels_ids):
                index = combined_labels_ids.index(i_label_user)
                sh.write(row_index, 5, combined_labels_ids[index])
                sh.write(row_index, 6, combined_labels_names[index])
                sh.write(row_index, 7, combined_labels_fract_vol[index])
                sh.write(row_index, 8, combined_labels_value[index])
                sh.write(row_index, 9, combined_labels_std[index])

            row_index += 1

        if fixed_label:
            sh.write(row_index, 0, time.strftime('%Y/%m/%d - %H:%M:%S'))
            sh.write(row_index, 1, os.path.abspath(fname_data))
            sh.write(row_index, 2, method)
            sh.write(row_index, 3, vertebral_levels_field)
            sh.write(row_index, 4, slices_of_interest_field)
            if fname_normalizing_label:
                sh.write(row_index, 10, fname_normalizing_label)

            sh.write(row_index, 5, int(fixed_label[0]))
            sh.write(row_index, 6, fixed_label[1])
            sh.write(row_index, 7, 'nan')
            sh.write(row_index, 8, '*' + fixed_label[2] + ' (value fixed by user)')
            sh.write(row_index, 9, 'nan')

        book.save(fname_output)

    # if user chose to output results under a pickle file (variables that can be loaded in a python environment)
    elif output_type == '.pickle':

        # write results in a dictionary
        metric_extraction_results = {}

        metric_extraction_results['Date - Time'] = time.strftime('%Y/%m/%d - %H:%M:%S')
        metric_extraction_results['Metric file'] = os.path.abspath(fname_data)
        metric_extraction_results['Extraction method'] = method
        metric_extraction_results['Vertebral levels'] = vertebral_levels_field
        metric_extraction_results['Slices (z)'] = slices_of_interest_field
        if fname_normalizing_label:
            metric_extraction_results['Label used to normalize the metric estimation slice-by-slice'] = fname_normalizing_label

        # keep only the labels selected by user (flag -l)
        ID_field = []
        Label_names_field = []
        Fract_vol_field = []
        Metric_value_field = []
        Metric_std_field = []
        # iterate on user's labels
        for i_label_user in labels_id_user:
            # display result for this label
            if i_label_user <= max(indiv_labels_ids):
                index = indiv_labels_ids.index(i_label_user)
                ID_field.append(indiv_labels_ids[index])
                Label_names_field.append(indiv_labels_names[index])
                Fract_vol_field.append(indiv_labels_fract_vol[index])
                Metric_value_field.append(indiv_labels_value[index])
                Metric_std_field.append(indiv_labels_std[index])
            elif i_label_user > max(indiv_labels_ids):
                index = combined_labels_ids.index(i_label_user)
                ID_field.append(combined_labels_ids[index])
                Label_names_field.append(combined_labels_names[index])
                Fract_vol_field.append(combined_labels_fract_vol[index])
                Metric_value_field.append(combined_labels_value[index])
                Metric_std_field.append(combined_labels_std[index])

        metric_extraction_results['ID'] = np.array(ID_field)
        metric_extraction_results['Label name'] = np.array(Label_names_field)
        metric_extraction_results['Total fractional volume of the label (in number of voxels)'] = np.array(Fract_vol_field)
        metric_extraction_results['Metric value'] = np.array(Metric_value_field)
        metric_extraction_results['Metric STDEV within label'] = np.array(Metric_std_field)
        if fixed_label:
            metric_extraction_results['Fixed label'] = 'Label ID = ' + fixed_label[0] + ', Label name = ' + fixed_label[1] + ', Value (set by user) = ' + fixed_label[2]

        # save results into a pickle file
        import pickle
        output_file = open(fname_output, 'wb')
        pickle.dump(metric_extraction_results, output_file)
        output_file.close()

    else:
        sct.printv('WARNING: The file extension for the output result file that was specified was not recognized. No result file will be created.', type='warning')

    sct.printv('\tDone.')

#=======================================================================================================================
# Check the consistency of the methods asked by the user
#=======================================================================================================================
def check_method(method, fname_normalizing_label, normalization_method, parser):

    # THIS BELOW IS ALREADY CHECKED BY THE PARSER SO I COMMENTED IT. jcohenadad 2016-10-23
    # if (method != 'wa') & (method != 'ml') & (method != 'bin') & (method != 'wath') & (method != 'map'):
    #     sct.printv(parser.usage.generate(error='ERROR: Method "' + method + '" is not correct. See help. Exit program.\n'))

    if normalization_method and not fname_normalizing_label:
        sct.printv(parser.usage.generate(error='ERROR: You selected a normalization method ('+ str(normalization_method)+ ') but you didn\'t selected any label to be used for the normalization.'))

    if fname_normalizing_label and normalization_method != 'sbs' and normalization_method != 'whole':
        sct.printv(parser.usage.generate(error='\nERROR: The normalization method you selected is incorrect:'+str(normalization_method)))


def check_labels(indiv_labels_ids, selected_labels, parser):
    """Check the consistency of the labels asked by the user."""

    # TODO: allow selection of combined labels as "36, Ventral, 7:14,22:19"

    # convert strings to int
    list_ids_of_labels_of_interest = map(int, indiv_labels_ids)


    # if selected_labels:
    #     # Check if label chosen is in the right format
    #     for char in selected_labels:
    #         if not char in '0123456789,:':
    #             sct.printv(parser.usage.generate(error='\nERROR: ' + selected_labels + ' is not the correct format to select combined labels.\n Exit program.\n'))
    #
    #     if ':' in selected_labels:
    #         label_ids_range = [int(x) for x in selected_labels.split(':')]
    #         if len(label_ids_range) > 2:
    #             sct.printv(parser.usage.generate(error='\nERROR: Combined labels ID selection must be in format X:Y, with X and Y between 0 and 31.\nExit program.\n\n'))
    #         else:
    #             label_ids_range.sort()
    #             list_ids_of_labels_of_interest = [int(x) for x in range(label_ids_range[0], label_ids_range[1]+1)]
    #
    #     else:
    #         list_ids_of_labels_of_interest = [int(x) for x in selected_labels.split(',')]

    if selected_labels:
        # Remove redundant values
        list_ids_of_labels_of_interest = [i_label for n, i_label in enumerate(selected_labels) if i_label not in selected_labels[:n]]

        # Check if the selected labels are in the available labels ids
        if not set(list_ids_of_labels_of_interest).issubset(set(indiv_labels_ids)):
            sct.printv('\nERROR: At least one of the selected labels ('+str(list_ids_of_labels_of_interest)+') is not available according to the label list from the text file in the atlas folder. Exit program.\n\n', type='error')


    return list_ids_of_labels_of_interest


def estimate_metric_within_tract(data, labels, method, verbose, clustered_labels=[], matching_cluster_labels=[], adv_param=[], im_weight=None):
    """Extract metric within labels.
    :data: (nx,ny,nz) numpy array
    :labels: nlabel tuple of (nx,ny,nz) array
    """

    nb_labels = len(labels)  # number of labels

    # if user asks for binary regions, binarize atlas
    if method == 'bin':
        for i in range(0, nb_labels):
            labels[i][labels[i] < 0.5] = 0
            labels[i][labels[i] >= 0.5] = 1

    # if user asks for thresholded weighted-average, threshold atlas
    if method == 'wath':
        for i in range(0, nb_labels):
            labels[i][labels[i] < 0.5] = 0

    #  Select non-zero values in the union of all labels
    labels_sum = np.sum(labels)
    ind_positive_labels = labels_sum > ALMOST_ZERO  # labels_sum > ALMOST_ZERO
    # ind_positive_data = data > -9999999999  # data > 0
    ind_positive = ind_positive_labels  # & ind_positive_data
    data1d = data[ind_positive]
    nb_vox = len(data1d)
    labels2d = np.empty([nb_labels, nb_vox], dtype=float)
    for i in range(0, nb_labels):
        labels2d[i] = labels[i][ind_positive]
    # if specified (flag -mask-weighted), define a matrix to weight voxels. If not, this matrix is set to identity.
    if im_weight:
        data_weight_1d = im_weight.data[ind_positive]
    else:
        data_weight_1d = np.ones(nb_vox)
    W = np.diag(data_weight_1d)  # weight matrix

    # Display number of non-zero values
    sct.printv('  Number of non-null voxels: '+str(nb_vox), verbose=verbose)

    # initialization
    metric_mean = np.empty([nb_labels], dtype=object)
    metric_std = np.empty([nb_labels], dtype=object)

    # Estimation with maximum a posteriori (map)
    if method == 'map':

        # ML estimation in the defined clusters to get a priori
        # -----------------------------------------------------

        sct.printv('Maximum likelihood estimation within the selected clusters to get a priori for the MAP estimation...', verbose=verbose)

        nb_clusters = len(clustered_labels)

        #  Select non-zero values in the union of the clustered labels
        clustered_labels_sum = np.sum(clustered_labels)
        ind_positive_clustered_labels = clustered_labels_sum > ALMOST_ZERO  # labels_sum > ALMOST_ZERO

        # define the problem to apply the maximum likelihood to clustered labels
        y_apriori = data[ind_positive_clustered_labels]  # [nb_vox x 1]

        # create matrix X to use ML and estimate beta_0
        x_apriori = np.zeros([len(y_apriori), nb_clusters])
        for i_cluster in range(nb_clusters):
            x_apriori[:, i_cluster] = clustered_labels[i_cluster][ind_positive_clustered_labels]

        # remove unused voxels from the weighting matrix W
        if im_weight:
            data_weight_1d_apriori = im_weight.data[ind_positive_clustered_labels]
        else:
            data_weight_1d_apriori = np.ones(np.sum(ind_positive_clustered_labels))
        W_apriori = np.diag(data_weight_1d_apriori)  # weight matrix

        # apply the weighting matrix
        y_apriori = np.dot(W_apriori, y_apriori)
        x_apriori = np.dot(W_apriori, x_apriori)

        # estimate values using ML for each cluster
        beta = np.dot(np.linalg.pinv(np.dot(x_apriori.T, x_apriori)), np.dot(x_apriori.T, y_apriori))  # beta = (Xt . X)-1 . Xt . y
        # display results
        sct.printv('  Estimated beta0 per cluster: ' + str(beta), verbose=verbose)

        # MAP estimations within the selected labels
        # ------------------------------------------

        # perc_var_label = int(adv_param[0])^2  # variance within label, in percentage of the mean (mean is estimated using cluster-based ML)
        var_label = int(adv_param[0]) ^ 2  # variance within label
        var_noise = int(adv_param[1]) ^ 2  # variance of the noise (assumed Gaussian)

        # define the problem: y is the measurements vector (to which weights are applied, to each voxel) and x is the linear relation between the measurements y and the true metric value to be estimated beta
        y = np.dot(W, data1d)  # [nb_vox x 1]
        x = np.dot(W, labels2d.T)  # [nb_vox x nb_labels]
        # construct beta0
        beta0 = np.zeros(nb_labels)
        for i_cluster in range(nb_clusters):
            beta0[np.where(np.asarray(matching_cluster_labels) == i_cluster)[0]] = beta[i_cluster]
        # construct covariance matrix (variance between tracts). For simplicity, we set it to be the identity.
        Rlabel = np.diag(np.ones(nb_labels))
        A = np.linalg.pinv(np.dot(x.T, x) + np.linalg.pinv(Rlabel) * var_noise / var_label)
        B = x.T
        C = y - np.dot(x, beta0)
        beta = beta0 + np.dot(A, np.dot(B, C))
        for i_label in range(0, nb_labels):
            metric_mean[i_label] = beta[i_label]
            metric_std[i_label] = 0  # need to assign a value for writing output file

    # clear memory
    del data, labels

    # Estimation with maximum likelihood
    if method == 'ml':
        # define the problem: y is the measurements vector (to which weights are applied, to each voxel) and x is the linear relation between the measurements y and the true metric value to be estimated beta
        y = np.dot(W, data1d)  # [nb_vox x 1]
        x = np.dot(W, labels2d.T)  # [nb_vox x nb_labels]
        beta = np.dot( np.linalg.pinv(np.dot(x.T, x)), np.dot(x.T, y) )  # beta = (Xt . X)-1 . Xt . y
        #beta, residuals, rank, singular_value = np.linalg.lstsq(np.dot(x.T, x), np.dot(x.T, y), rcond=-1)
        #beta, residuals, rank, singular_value = np.linalg.lstsq(x, y)
        #print beta, residuals, rank, singular_value
        for i_label in range(0, nb_labels):
            metric_mean[i_label] = beta[i_label]
            metric_std[i_label] = 0  # need to assign a value for writing output file

    # Estimation with weighted average (also works for binary)
    if method == 'wa' or method == 'bin' or method == 'wath' or method == 'max':
        for i_label in range(0, nb_labels):
            # check if all labels are equal to zero
            if sum(labels2d[i_label, :]) == 0:
                print 'WARNING: labels #' + str(i_label) + ' contains only null voxels. Mean and std are set to 0.'
                metric_mean[i_label] = 0
                metric_std[i_label] = 0
            else:
                # estimate the weighted average
                metric_mean[i_label] = sum(data1d * labels2d[i_label, :]) / sum(labels2d[i_label, :])
                # estimate the biased weighted standard deviation
                metric_std[i_label] = np.sqrt(
                    sum(labels2d[i_label, :] * (data1d - metric_mean[i_label]) ** 2) / sum(labels2d[i_label, :]))

    return metric_mean, metric_std


def get_clustered_labels(clusters_all_labels, labels, indiv_labels_ids, labels_user, averaging_flag, verbose):
    """
    Cluster labels according to selected options (labels and averaging).
    :ml_clusters: clusters in form: '0:29,30,31'
    :labels: all labels data
    :labels_user: label IDs selected by the user
    :averaging_flag: flag -a (0 or 1)
    :return: clustered_labels: labels summed by clustered
    """

    nb_clusters = len(clusters_all_labels)

    # find matching between labels and clusters in the label id list selected by the user
    matching_cluster_label_id_user = np.zeros(len(labels_user), dtype=int)
    for i_label in range(0, len(labels_user)):
        for i_cluster in range(0, nb_clusters):
            if labels_user[i_label] in clusters_all_labels[i_cluster]:
                matching_cluster_label_id_user[i_label] = i_cluster

    # reorganize the cluster according to the averaging flag chosen
    if averaging_flag:
        matching_cluster_label_id_unique = np.unique(matching_cluster_label_id_user)
        if matching_cluster_label_id_unique.size != 1:
            merged_cluster = []
            for i_cluster in matching_cluster_label_id_unique:
                merged_cluster = merged_cluster + clusters_all_labels[i_cluster]
            clusters_all_labels = list(np.delete(np.asarray(clusters_all_labels), matching_cluster_label_id_unique))
            clusters_all_labels.insert(matching_cluster_label_id_unique[0], merged_cluster)
    nb_clusters = len(clusters_all_labels)
    sct.printv('  Number of clusters: '+str(nb_clusters), verbose=verbose)

    # sum labels within each cluster
    clustered_labels = np.empty([nb_clusters], dtype=object)  # labels(nb_labels_total, x, y, z)
    for i_cluster in range(0, nb_clusters):
        indexes_labels_cluster_i = [indiv_labels_ids.index(label_ID) for label_ID in clusters_all_labels[i_cluster]]
        clustered_labels[i_cluster] = np.sum(labels[indexes_labels_cluster_i])

    # find matching between labels and clusters in the whole label id list
    matching_cluster_label_id = np.zeros(len(labels), dtype=int)
    for i_label in range(0, len(labels)):
        for i_cluster in range(0, nb_clusters):
            if i_label in clusters_all_labels[i_cluster]:
                matching_cluster_label_id[i_label] = i_cluster
    if averaging_flag:
        cluster_averaged_labels = matching_cluster_label_id[labels_user]
        matching_cluster_label_id = list(np.delete(np.asarray(matching_cluster_label_id), labels_user))
        matching_cluster_label_id.insert(0, cluster_averaged_labels[0])  # because the average of labels will be placed in the first position

    return clustered_labels, matching_cluster_label_id


def fix_label_value(label_to_fix, data, labels, indiv_labels_ids, indiv_labels_names, ml_clusters, combined_labels_id_groups, labels_id_user):
    """
    This function updates the data and list of labels as explained in:
    https://github.com/neuropoly/spinalcordtoolbox/issues/958
    :param label_to_fix:
    :param data:
    :param labels:
    :param indiv_labels_ids:
    :param indiv_labels_names:
    :param ml_clusters:
    :param combined_labels_id_groups:
    :param labels_id_user:
    :return:
    """

    label_to_fix_ID = int(label_to_fix[0])
    label_to_fix_value = float(label_to_fix[1])

    # remove the value from the data
    label_to_fix_index = indiv_labels_ids.index(label_to_fix_ID)
    label_to_fix_fract_vol = labels[label_to_fix_index]
    data = data - label_to_fix_fract_vol*label_to_fix_value

    # remove the label to fix from the labels lists
    labels = np.delete(labels, label_to_fix_index, 0)
    del indiv_labels_ids[label_to_fix_index]
    label_to_fix_name = indiv_labels_names[label_to_fix_index]
    del indiv_labels_names[label_to_fix_index]

    # remove the label to fix from the label list specified by user
    if label_to_fix_ID in labels_id_user:
        labels_id_user.remove(label_to_fix_ID)

    # redefine the clusters
    ml_clusters = remove_label_from_group(ml_clusters, label_to_fix_ID)

    # redefine the combined labels groups
    combined_labels_id_groups = remove_label_from_group(combined_labels_id_groups, label_to_fix_ID)

    return data, labels, indiv_labels_ids, indiv_labels_names, ml_clusters, combined_labels_id_groups, labels_id_user, label_to_fix_name, label_to_fix_fract_vol



def parse_label_ID_groups(list_ID):
    """From a list of unparsed labels string, returns a list of list enumarating the label IDs combinations as integers.
    Example: ['0:5','8,10','12'] ==> [[0,1,2,3,4,5],[8,10],[12]]"""

    list_all_label_IDs = []
    for i_group in range(len(list_ID)):
        if ':' in list_ID[i_group]:
            group_split = list_ID[i_group].split(':')
            group = sorted(range(int(group_split[0]), int(group_split[1])+1))
        elif ',' in list_ID[i_group]:
            group = [int(x) for x in list_ID[i_group].split(',')]
        elif not list_ID[i_group]:
            group = []
        else:
            group = [int(list_ID[i_group])]

        # Remove redundant values
        group_new = [i_label for n, i_label in enumerate(group) if i_label not in group[:n]]

        list_all_label_IDs.append(group_new)

    return list_all_label_IDs



def remove_label_from_group(list_label_groups, label_ID):
    """Redefine groups of labels after removing one specific label."""

    for i_group in range(len(list_label_groups)):
        if label_ID in list_label_groups[i_group]:
            list_label_groups[i_group].remove(label_ID)

    list_label_groups = filter(None, list_label_groups)

    return list_label_groups


def generate_metric_value_map(fname_output_metric_map, input_im, labels, indiv_labels_value, slices_list, label_to_fix, label_to_fix_fract_vol):
    """Produces a map where each label is assigned the metric value estimated previously based on their fractional volumes."""


    sct.printv('\nGenerate metric value map based on each label fractional volumes: ' + fname_output_metric_map + '...')

    # initialize metric value map with zeros
    metric_map = input_im
    metric_map.data = np.zeros(input_im.data.shape)

    # assign to each label the corresponding estimated metric value
    for i_label in range(len(labels)):
        metric_map.data[:, :, slices_list] = metric_map.data[:, :, slices_list] + labels[i_label]*indiv_labels_value[i_label]

    if label_to_fix:
        metric_map.data[:, :, slices_list] = metric_map.data[:, :, slices_list] + label_to_fix_fract_vol*float(label_to_fix[1])

    # save metric value map
    metric_map.setFileName(fname_output_metric_map)
    metric_map.save()

    sct.printv('\tDone.')


# =======================================================================================================================
# Start program
# =======================================================================================================================
if __name__ == "__main__":
    main()

<<<<<<< HEAD
=======
    param_default = Param()

    parser = get_parser()
    arguments = parser.parse(sys.argv[1:])

    overwrite = 0
    fname_data = arguments['-i']
    path_label = arguments['-f']
    method = arguments['-method']
    fname_output = arguments['-o']
    if '-l' in arguments:
        labels_user = arguments['-l']
    else:
        labels_user = ''
    if '-param' in arguments:
        adv_param_user = arguments['-param']
    else:
        adv_param_user = ''
    if '-z' in arguments:
        slices_of_interest = arguments['-z']
    else:
        slices_of_interest = ''
    if '-vert' in arguments:
        vertebral_levels = arguments['-vert']
    else:
        vertebral_levels = ''
    if '-overwrite' in arguments:
        overwrite = arguments['-overwrite']
    fname_normalizing_label = ''
    if '-norm-file' in arguments:
        fname_normalizing_label = arguments['-norm-file']
    normalization_method = ''
    if '-norm-method' in arguments:
        normalization_method = arguments['-norm-method']
    if '-fix-label' in arguments:
        label_to_fix = arguments['-fix-label']
    else:
        label_to_fix = ''
    if '-output-map' in arguments:
        fname_output_metric_map = arguments['-output-map']
    else:
        fname_output_metric_map = ''
    if '-mask-weighted' in arguments:
        fname_mask_weight = arguments['-mask-weighted']
    else:
        fname_mask_weight = ''

    # call main function
    main(fname_data, path_label, method, slices_of_interest, vertebral_levels, fname_output, labels_user, overwrite, fname_normalizing_label, normalization_method, label_to_fix, adv_param_user, fname_output_metric_map, fname_mask_weight)
>>>>>>> 8922eb89
<|MERGE_RESOLUTION|>--- conflicted
+++ resolved
@@ -50,18 +50,10 @@
                           '10'] # STD of the assumed gaussian-distributed noise
 
 
-
 def get_parser(param_default=None):
-
-
-<<<<<<< HEAD
-    parser = msct_parser.Parser(__file__)
-    parser.usage.set_description("""This program extracts metrics (e.g., DTI or MTR) within labels. The labels are generated with 'sct_warp_template'. The label folder contains a file (info_label.txt) that describes all labels. The labels should be in the same space coordinates as the input image.""")
-=======
     parser = Parser(__file__)
     parser.usage.set_description("""This program extracts metrics (e.g., DTI or MTR) within labels. Labels could be a single file or a folder generated with 'sct_warp_template' and containing multiple label files and a label description file (info_label.txt). The labels should be in the same space coordinates as the input image.""")
     # Mandatory arguments
->>>>>>> 8922eb89
     parser.add_option(name='-i',
                       type_value='image_nifti',
                       description='File to extract metrics from.',
@@ -334,13 +326,6 @@
     print '  advanced parameters ....... '+str(adv_param)+'\n'
 
     # parse labels according to the file info_label.txt
-<<<<<<< HEAD
-    indiv_labels_ids, indiv_labels_names, indiv_labels_files, combined_labels_ids, combined_labels_names, combined_labels_id_groups, ml_clusters = read_label_file(path_label, param_default.file_info_label)
-
-    # check syntax of labels asked by user
-    labels_id_user = check_labels(indiv_labels_ids+combined_labels_ids, parse_label_ID_groups([labels_user])[0], parser)
-
-=======
     if not single_label:
         indiv_labels_ids, indiv_labels_names, indiv_labels_files, combined_labels_ids, combined_labels_names, combined_labels_id_groups, ml_clusters = read_label_file(path_label, param_default.file_info_label)
         # check syntax of labels asked by user
@@ -356,7 +341,6 @@
         ml_clusters = []
         # set path_label to empty string, because indiv_labels_files will replace it from now on
         path_label = ''
->>>>>>> 8922eb89
     nb_labels = len(indiv_labels_files)
 
     # Load data
@@ -1337,57 +1321,4 @@
 # Start program
 # =======================================================================================================================
 if __name__ == "__main__":
-    main()
-
-<<<<<<< HEAD
-=======
-    param_default = Param()
-
-    parser = get_parser()
-    arguments = parser.parse(sys.argv[1:])
-
-    overwrite = 0
-    fname_data = arguments['-i']
-    path_label = arguments['-f']
-    method = arguments['-method']
-    fname_output = arguments['-o']
-    if '-l' in arguments:
-        labels_user = arguments['-l']
-    else:
-        labels_user = ''
-    if '-param' in arguments:
-        adv_param_user = arguments['-param']
-    else:
-        adv_param_user = ''
-    if '-z' in arguments:
-        slices_of_interest = arguments['-z']
-    else:
-        slices_of_interest = ''
-    if '-vert' in arguments:
-        vertebral_levels = arguments['-vert']
-    else:
-        vertebral_levels = ''
-    if '-overwrite' in arguments:
-        overwrite = arguments['-overwrite']
-    fname_normalizing_label = ''
-    if '-norm-file' in arguments:
-        fname_normalizing_label = arguments['-norm-file']
-    normalization_method = ''
-    if '-norm-method' in arguments:
-        normalization_method = arguments['-norm-method']
-    if '-fix-label' in arguments:
-        label_to_fix = arguments['-fix-label']
-    else:
-        label_to_fix = ''
-    if '-output-map' in arguments:
-        fname_output_metric_map = arguments['-output-map']
-    else:
-        fname_output_metric_map = ''
-    if '-mask-weighted' in arguments:
-        fname_mask_weight = arguments['-mask-weighted']
-    else:
-        fname_mask_weight = ''
-
-    # call main function
-    main(fname_data, path_label, method, slices_of_interest, vertebral_levels, fname_output, labels_user, overwrite, fname_normalizing_label, normalization_method, label_to_fix, adv_param_user, fname_output_metric_map, fname_mask_weight)
->>>>>>> 8922eb89
+    main()