#!/usr/bin/env python
#########################################################################################
#
# Parser
# Add option with name, type, short description, mandatory or not, example using add_option method.
# usage: add_option(name, type_value=None, description=None, mandatory=False, example=None, help=None, default_value=None)
# If the user make a misspelling, the parser will search in the option list what are nearest option and suggests it to the user
#
# Type of options are:
# - file, folder (check existence)
# - folder_creation (check existence and if does not exist, create it if writing permission)
# - file_output (check writing permission)
# - str, int, float, long, complex (check if input is the correct type)
# - multiple_choice
# - coordinate [x, y, z, value]
# - lists, for example list of coordinate: [[','],'Coordinate']
# - None, return True when detected (example of boolean)
#
# The parser returns a dictionary with all mandatory arguments as well as optional arguments with default values.
#
# Usage:
# from msct_parser import *
# parser = Parser(__file__)
# parser.usage.set_description('Here is your script description')
# parser.add_option("-input","file", "image"*, True*, "t2.nii.gz"*)
# * optional arguments : description, mandatory (boolean), example
# parser.add_option("-test","int")
# parser.add_option("-dim", ['x', 'y', 'z', 't'], 'dimension: x|y|z|t')
# parser.add_option("-test2") # this is a option without argument
#
# Here we define a multiple choice option named "-a"
# To define the list of available choices, we define it in the example section
# parser.add_option(name="-a",
#                   type_value="multiple_choice",
#                   description="Algorithm for curve fitting.",
#                   mandatory=False,
#                   example=["hanning", "nurbs"],
#                   default_value="hanning")
#
#
# Here we define a deprecated option.
# Deprecated option can be defined in 3 ways :
#       - deprecated : the option exists but is no longer supported
#       - deprecated_rm : This option signals the user that the option has been removed in the current version.
#       - deprecated_by : This option serves to indicate that a new option is used to implement the functionality.
# parser.add_option(name="-bzmax",
#                   type_value=None,
#                   description="maximize the cropping of the image (provide -dim if you want to specify the dimensions)",
#                   deprecated_by="-bmax",
#                   mandatory=False)

#
# Usage are available as follow:
# string_usage = parser.usage.generate()
#
# Arguments are available directly:
# arguments = parser.parse(sys.argv[1:])
# for mandatory arguments :
# if "-input" in arguments:
#     fname_input = arguments["-input"]
# if "-dim" in arguments:
#     dim = arguments["-dim"]
# else:
#     print string_usage
# exit(1)
# for non mandatory arguments :
# if "-output" in arguments:
#     fname_output = arguments["-input"]
#
#
# ---------------------------------------------------------------------------------------
# Copyright (c) 2013 Polytechnique Montreal <www.neuro.polymtl.ca>
# Author: Benjamin De Leener, Augustin Roux
# Created: 2014-10-27
# Last modified: 2014-11-07
#
# About the license: see the file LICENSE.TXT
#########################################################################################

import sct_utils as sct
from msct_types import Coordinate # useful for Coordinate

########################################################################################################################
####### OPTION
########################################################################################################################

class Option:
    # list of option type that can be casted
    OPTION_TYPES = ["str", "int", "float", "long", "complex", "Coordinate"]
    # list of options that are path type
    # input file/folder
    OPTION_PATH_INPUT = ["file", "folder", "image_nifti"]
    # output file/folder
    OPTION_PATH_OUTPUT = ["file_output", "folder_output"]

    ## Constructor
    def __init__(self, name, type_value, description, mandatory, example, default_value, help, parser, order=0, deprecated_by=None, deprecated_rm=False, deprecated=False):
        self.name = name
        self.type_value = type_value
        self.description = description
        self.mandatory = mandatory
        self.example = example
        self.default_value = default_value
        self.help = help
        self.parser = parser
        self.order = order
        self.deprecated_by = deprecated_by
        self.deprecated_rm = deprecated_rm
        self.deprecated = deprecated

        # TODO: check if the option is correctly set

    def __safe_cast__(self, val, to_type):
        return to_type(val)

    # Do we need to stop the execution if the input is not correct?
    def check_integrity(self, param, type=None):
        """
        check integrity of each option type
        if type is provided, use type instead of self.type_value --> allow recursive integrity checking
        """

        type_option = self.type_value
        if type is not None:
            type_option = type

        if type_option in self.OPTION_TYPES:
            return self.checkStandardType(param, type)

        elif type_option == "image_nifti":
            return self.checkIfNifti(param)

        elif type_option == "file":
            return self.checkFile(param)

        elif type_option == "file_output":  # check if permission are required
            if not sct.check_write_permission(param):
                self.parser.usage.error("Error of writing permissions on file: "+param)
            return param

        elif type_option == "folder":
            return self.checkFolder(param)

        elif type_option == "folder_creation":
            return self.checkFolderCreation(param)

        elif type_option == "multiple_choice":
            """
            the choices are listed in example variable
            """
            if param not in self.example:
                self.parser.usage.error(self.name + " only takes " + self.parser.usage.print_list_with_brackets(self.example) + " as potential arguments.")
            return param

        elif isinstance(type_option, list):
            """
            This option is defined as a list delimited by a delimiter (that cannot be a space)
            For now, only one-layer list are available
            Examples:
            [[','],'int']
            [[':'],'coordinate']
            """
            delimiter = type_option[0][0]
            sub_type = type_option[1]
            param_splitted = param.split(delimiter)
            if len(param_splitted) != 0:
                return list([self.check_integrity(val,sub_type) for val in param_splitted])
            else:
                self.parser.usage.error("ERROR: Option "+self.name+" must be correctly written. See usage.")

        else:
            # self.parser.usage.error("ERROR: Type of option \"" + str(self.type_value) +"\" is not supported by the parser.")
            sct.printv("WARNING : Option "+str(self.type_value)+" does not exist and will have no effect on the execution of the script", "warining")
            sct.printv("Type -h to see supported options", "warning")

    def checkStandardType(self, param, type=None):
        # check if a int is really a int (same for str, float, long and complex)
        type_option = self.type_value
        if type is not None:
            type_option = type
        try:
            return self.__safe_cast__(param, eval(type_option))
        except ValueError:
            self.parser.usage.error("ERROR: Option "+self.name+" must be "+type_option)

    def checkFile(self, param):
        # check if the file exist
        sct.printv("Check file existence...", 0)
        if self.parser.check_file_exist:
            sct.check_file_exist(param, 0)
        return param

    def checkIfNifti(self, param):
        import os
        sct.printv("Check file existence...", 0)
        nii = False
        niigz = False
        param_tmp = str()
        if param.lower().endswith('.nii'):
            if self.parser.check_file_exist:
                nii = os.path.isfile(param)
                niigz = os.path.isfile(param+'.gz')
            else:
                nii, niigz = True, False
            param_tmp = param[:-4]
            pass
        elif param.lower().endswith('.nii.gz'):
            if self.parser.check_file_exist:
                niigz = os.path.isfile(param)
                nii = os.path.isfile(param[:-3])
            else:
                nii, niigz = False, True
            param_tmp = param[:-7]
            pass
        else:
            sct.printv("ERROR : File is not a NIFTI image file. Exiting", type='error')
        if nii:
            return param_tmp+'.nii'
        elif niigz:
            return param_tmp+'.nii.gz'
        else:
            sct.printv("ERROR : File does not exist. Exiting", type='error')

    def checkFolder(self, param):
        # check if the folder exist. If not, create it.
        if self.parser.check_file_exist:
            sct.printv("Check folder existence...")
            sct.check_folder_exist(param, 0)
        return param

    def checkFolderCreation(self, param):
        # check if the folder exist. If not, create it.
        sct.printv("Check folder existence...")
        if self.parser.check_file_exist:
            result_creation = sct.create_folder(param)
        else:
            result_creation = 0  # no need for checking
        if result_creation == 2:
            sct.printv("ERROR: Permission denied for folder creation...", type="error")
        elif result_creation == 1:
            sct.printv("Folder "+param+" has been created.", 0, type='warning')
        return param


########################################################################################################################
####### PARSER
########################################################################################################################

class Parser:
    ## Constructor
    def __init__(self, file_name):
        self.file_name = file_name
        self.options = dict()
        self.spelling = SpellingChecker()
        self.errors = ''
        self.usage = Usage(self, file_name)
        self.check_file_exist = True

    def add_option(self, name, type_value=None, description=None, mandatory=False, example=None, help=None, default_value=None, deprecated_by=None, deprecated_rm=False, deprecated=False):
        order = len(self.options)+1
        self.options[name] = Option(name, type_value, description, mandatory, example, default_value, help, self, order, deprecated_by, deprecated_rm, deprecated)

<<<<<<< HEAD
    def parse(self, arguments, check_file_exist=True):
        # if you only want to parse a string and not checking for file existence, change flag check_file_exist
        self.check_file_exist = check_file_exist

        # if no arguments, print usage and quit
        if len(arguments) == 0:
=======
    def parse(self, arguments):
        # if no arguments, print usage and quit, but only if there are mandatory options
        if len(arguments) == 0 and len([opt for opt in self.options if self.options[opt].mandatory]) != 0:
>>>>>>> da965e6c
            self.usage.error()

        # check if help is asked by the user
        if "-h" in arguments:
            print self.usage.generate()
            exit(1)

        if "-sf" in arguments:
            doc_sourceforge = DocSourceForge(self, self.file_name)
            doc_sourceforge.generate()
            exit(1)

        # initialize results
        dictionary = dict()

        # initialize the spelling checker
        self.spelling.setWordsAsList([name for name in self.options])

        # checking if some file names or folder names contains spaces.
        # We suppose here that the user provides correct structure of arguments (i.e., one "-something", one "argument value", one "-somethingelse", one "another argument value", etc.)
        # We also suppose that multiple spaces can be present
        # we also check if double-quotes are present. If so, we need to concatenate the fields.
        arguments_temp = []
        index_next = 0
        for index in range(0,len(arguments)):
            if index == index_next:
                if arguments[index][0] == '-':
                    arguments_temp.append(arguments[index])
                    index_next = index+1
                else:
                    temp_str = arguments[index]
                    index_temp = index
                    if index_temp < len(arguments)-1:
                        if arguments[index] == '"':
                            while arguments[index_temp + 1][-1] != '"':  # loop until we find a double quote. Then concatenate.
                                temp_str += ' ' + arguments[index_temp + 1]
                                index_temp += 1
                                if index_temp >= len(arguments) - 1:
                                    break
                            temp_str += ' ' + arguments[index_temp + 1]
                            temp_str = temp_str[1:-1]
                        else:
                            while arguments[index_temp+1][0] != '-':  # check if a space is present. If so, concatenation of strings.
                                temp_str += ' '+arguments[index_temp+1]
                                index_temp += 1
                                if index_temp >= len(arguments)-1:
                                    break
                    index_next = index_temp+1
                    arguments_temp.append(temp_str)
        arguments = arguments_temp

        skip = False
        for index, arg in enumerate(arguments):
            if skip:  # if argument need to be skipped, we pass
                skip = False
                continue

            if arg in self.options:
                if self.options[arg].deprecated_rm:
                    sct.printv("ERROR : "+arg+" is a deprecated argument and is no longer supported by the current version.", 1, 'error')
                # for each argument, check if is in the option list.
                # if so, check the integrity of the argument
                if self.options[arg].deprecated:
                    sct.printv("WARNING : "+arg+" is a deprecated argument and will no longer be updated in future versions.", 1, 'warning')
                if self.options[arg].deprecated_by is not None:
                    try:
                        sct.printv("WARNING : "+arg+" is a deprecated argument and will no longer be updated in future versions. Changing argument to "+self.options[arg].deprecated_by+".", 1, 'warning')
                        arg = self.options[arg].deprecated_by
                    except KeyError as e:
                        sct.printv("ERROR : Current argument non existent : " + e.message, 1, 'error')
                if self.options[arg].type_value:
                    if len(arguments) > index+1:  # Check if option is not the last item
                        param = arguments[index+1]
                    else:
                        self.usage.error("ERROR: Option " + self.options[arg].name + " needs an argument...")

                    # check if option has an argument that is not another option
                    if param in self.options:
                        self.usage.error("ERROR: Option " + self.options[arg].name + " needs an argument...")

                    dictionary[arg] = self.options[arg].check_integrity(param)
                    skip = True
                else:
                    dictionary[arg] = True
            else:
                # if not in the list of known options, there is a syntax error in the list of arguments
                # check if the input argument is close to a known option
                spelling_candidates = self.spelling.correct(arg)
                if len(spelling_candidates) != 0:
                    self.usage.error("ERROR: argument "+arg+" does not exist. Did you mean: "+', '.join(spelling_candidates) + '?')
                else:
                    self.usage.error("ERROR: argument "+arg+" does not exist. See documentation.")

        if dictionary:
            # check if all mandatory arguments are provided by the user
            for option in [opt for opt in self.options if self.options[opt].mandatory]:
                if option not in dictionary:
                    self.usage.error('ERROR: ' + option + ' is a mandatory argument.\n')

            # check if optional arguments with default values are all in the dictionary. If not, add them.
            for option in [opt for opt in self.options if not self.options[opt].mandatory]:
                if option not in dictionary and self.options[option].default_value:
                    dictionary[option] = self.options[option].default_value

        # return a dictionary with each option name as a key and the input as the value
        return dictionary

    def add_path_to_file(self, dictionary, path_to_add, input_file=True, output_file=False):
        """
        This function add a path in front of each value in a dictionary (provided by the parser) for option that are files or folders.
        This function can affect option files that represent input and/or output with "input_file" and output_file" parameters.
        The parameter path_to_add must contain the character "/" at its end.
        Output is the same dictionary as provided but modified with added path.
        """
        for key, option in dictionary.iteritems():
            # Check if option is present in this parser
            if key in self.options:
                # If input file is a list, we need to check what type of list it is.
                # If it contains files, it must be updated.
                if (input_file and self.options[key].type_value in Option.OPTION_PATH_INPUT) or (output_file and self.options[key].type_value in Option.OPTION_PATH_OUTPUT):
                    if isinstance(self.options[key].type_value, list):
                        for i, value in enumerate(option):
                            option[i] = path_to_add + value
                        dictionary[key] = option
                    else:
                        dictionary[key] = path_to_add + option
            else:
                sct.printv("ERROR: the option you provided is not contained in this parser. Please check the dictionary", verbose=1, type='error')

        return dictionary

    def dictionary_to_string(self, dictionary):
        """
        This function transform a dictionary (key="-i", value="t2.nii.gz") into a string "-i t2.nii.gz".
        """
        result = ""
        for key, option in dictionary.iteritems():
            if isinstance(option, list):
                result = result + ' ' + key + ' ' + self.options[key].type_value[0][0].join([str(op) for op in option])
            else:
                result = result + ' ' + key + ' ' + str(option)

        return result


########################################################################################################################
####### USAGE
########################################################################################################################
class Usage:
    # Constructor
    def __init__(self, parser, file):
        self.file = file
        self.header = ''
        self.version = ''
        self.usage = ''
        self.example = ''
        self.description = ''
        self.arguments = parser.options
        #self.error = parser.errors
        self.arguments_string = ''
        self.section = dict()

    def set_header(self):
        from time import gmtime
        from os.path import basename, getmtime
        creation = gmtime(getmtime(self.file))
        self.header = """
"""+basename(self.file)+"""
~~~~~~~~~~~~~~~~~~~~~~~~~~~~~~~~~~~~~~~~~~~~~~~~~~~~~~~~~~~~~~~~~~~~~~~~~~~~~~~~~~~~~~~~~~~~~~~~~~~~
Part of the Spinal Cord Toolbox <https://sourceforge.net/projects/spinalcordtoolbox>
Modified on """ + str(self.get_modif_date_time())

    def set_description(self, description):
        self.description = '\n\nDESCRIPTION\n' + self.align(description, length=100, pad=0)

    def addSection(self, section):
        self.section[len(self.arguments)+1] = section

    def get_modif_date_time(self):
        from commands import getstatusoutput
        from os.path import basename
        status, path_sct = getstatusoutput('echo $SCT_DIR')
        fname = str(path_sct)+'/bin/modif.txt'
        content = ""
        with open(fname, mode = 'r+') as f:
            content = f.readlines()
        f.close()

        for line in content:
            if line.find(basename(self.file)) != -1:
                result = line.split('=')
                return result[1]

        return ''

    def set_usage(self):
        from os.path import basename
        self.usage = '\n\nUSAGE\n' + basename(self.file)
        sorted_arguments = sorted(self.arguments.items(), key=lambda x: x[1].order)
        mandatory = [opt[0] for opt in sorted_arguments if self.arguments[opt[0]].mandatory]
        for opt in mandatory:
            self.usage += ' ' + opt + ' ' + self.refactor_type_value(opt)
            # if self.arguments[opt].type_value == 'multiple_choice':
            #     self.usage += ' ' + opt + ' ' + str(self.arguments[opt].example)
            # elif isinstance(self.arguments[opt].type_value, list):
            #     self.usage += ' ' + opt + ' <list of: ' + str(self.arguments[opt].type_value[1]) + '>'
            # else:
            #     self.usage += ' ' + opt + ' <' + str(self.arguments[opt].type_value) + '>'
        self.usage += '\n'

    def set_arguments(self):
        sorted_arguments = sorted(self.arguments.items(), key=lambda x: x[1].order)
        mandatory = [opt[0] for opt in sorted_arguments if self.arguments[opt[0]].mandatory and not self.arguments[opt[0]].deprecated_by]
        optional = [opt[0] for opt in sorted_arguments if not self.arguments[opt[0]].mandatory and not self.arguments[opt[0]].deprecated_by]
        if mandatory:
            self.arguments_string = '\n\nMANDATORY ARGUMENTS\n'
            for opt in mandatory:
                # check if section description has to been displayed
                if self.arguments[opt].order in self.section:
                    self.arguments_string += self.section[self.arguments[opt].order] + '\n'
                # display argument
                type_value = self.refactor_type_value(opt)
                line = ["  "+opt+" "+type_value, self.align(self.arguments[opt].description)]
                self.arguments_string += self.tab(line) + '\n'
        if optional:
            self.arguments_string += '\n\nOPTIONAL ARGUMENTS\n'
            for opt in optional:
                # check if section description has to been displayed
                if self.arguments[opt].order in self.section:
                    self.arguments_string += self.section[self.arguments[opt].order] + '\n'
                # display argument
                type_value = self.refactor_type_value(opt)
                description = self.arguments[opt].description
                if self.arguments[opt].default_value:
                    description += " Default value = "+str(self.arguments[opt].default_value)
                if self.arguments[opt].deprecated:
                    description += " Deprecated argument!"
                line = ["  "+opt+" "+type_value, self.align(description)]
                self.arguments_string += self.tab(line) + '\n'

    def refactor_type_value(self, opt):
        if self.arguments[opt].type_value is None:
            type_value = ''
        elif self.arguments[opt].type_value == 'multiple_choice':
            type_value = self.print_list_with_brackets(self.arguments[opt].example)
        elif type(self.arguments[opt].type_value) is list:
            type_value = '<list of: ' + str(self.arguments[opt].type_value[1]) + '>'
        else:
            type_value = '<' + self.arguments[opt].type_value + '>'
        return type_value

    def set_example(self):
        from os.path import basename
        self.example = '\n\nEXAMPLE\n' + \
            basename(self.file)
        sorted_arguments = sorted(self.arguments.items(), key=lambda x: x[1].order)
        mandatory = [opt[0] for opt in sorted_arguments if self.arguments[opt[0]].mandatory]
        for opt in [opt[0] for opt in sorted_arguments if (self.arguments[opt[0]].example)]:
            if type(self.arguments[opt].example) is list:
                self.example += ' ' + opt + ' ' + str(self.arguments[opt].example[0])
            else:
                self.example += ' ' + opt + ' ' + str(self.arguments[opt].example)

    def generate(self, error=None):
        self.set_header()
        self.set_arguments()
        self.set_usage()
        self.set_example()
        usage = self.header + self.description + self.usage + self.arguments_string + self.example + '\n'

        if error:
            sct.printv(error+'\nAborted...',type='warning')
            sct.printv(usage,type='normal')
            exit(1)
        else:
            return usage

    def error(self, error=None):
        if error:
            self.generate(error)
        else:
            print self.generate()
            from sys import exit
            exit(0)

    def print_list_with_brackets(self, l):
        type_value = '{'
        for char in l:
            type_value += str(char) + ','
        type_value = type_value[:-1]
        type_value += '}'
        return type_value

    def tab(self, strings):
        """
        This function is used for arguments usage's field to vertically align words
        :param strings: list of string to align vertically
        :return: string with aligned strings
        """
        tab = ''
        for string in strings:
            if len(string) < 30:
                spaces = ' '*(30 - len(string))
                string += spaces
            tab += string

        return tab


    def align(self, string, length=70, pad=30):
        """
        This function split a string into a list of 100 char max strings
        :param string: string to split
        :param length: maximum length of a string, default=70
        :param pad: blank space in front of the string, default=30
        :return: string with \n separator
        """
        s = ''
        strings = []

        # check if "\n" are present in the string. If so, decompose the string.
        string_split_line = string.split('\n')
        if len(string_split_line) > 1:
            for i in range(0,len(string_split_line)):
                if i != 0:
                    string_split_line[i] = '  ' + string_split_line[i]

        # check if a string length is over "length"
        for k,stri in enumerate(string_split_line):
            i = 0
            for c in stri:
                i += 1
                if c == ' ':
                    last_space = i
                if i%length == 0:
                    strings.append(stri[0:last_space])
                    stri = stri[last_space:]
                    if k != 0:
                        stri = '    '+stri
                    i = i - last_space
            strings.append(stri)

        # Concatenate strings
        for i,yes in enumerate(strings):
            if i != 0:
                s += ' '*pad
            s += yes
            if i != len(strings)-1:
                s += '\n'
        return s

########################################################################################################################
# GENERATION OF SOURCEFORGE GENERATED DOC
########################################################################################################################

class DocSourceForge:
    # Constructor
    def __init__(self, parser, file):
        self.file = file
        self.header = ''
        self.version = ''
        self.usage = ''
        self.example = ''
        self.description = ''
        self.arguments = parser.options
        #self.error = parser.errors
        self.arguments_string = ''
        self.section = dict()

    def set_header(self):
        from time import gmtime
        from os.path import basename, getmtime
        creation = gmtime(getmtime(self.file))
        self.header = """
"""+basename(self.file)+"""
------"""

    def set_description(self, description):
        self.description = '-----------\n#####DESCRIPTION#####\n' + self.align(description, length=100, pad=0)

    def addSection(self, section):
        self.section[len(self.arguments)+1] = section

    def set_usage(self):
        from os.path import basename
        self.usage = '\n\n#####USAGE#####\n`' + basename(self.file)
        sorted_arguments = sorted(self.arguments.items(), key=lambda x: x[1].order)
        mandatory = [opt[0] for opt in sorted_arguments if self.arguments[opt[0]].mandatory]
        for opt in mandatory:
            if self.arguments[opt].type_value == 'multiple_choice':
                self.usage += ' ' + opt + ' ' + str(self.arguments[opt].example)
            else:
                self.usage += ' ' + opt + ' <' + str(self.arguments[opt].type_value) + '>'
        self.usage += '`\n'

    def set_arguments(self):
        sorted_arguments = sorted(self.arguments.items(), key=lambda x: x[1].order)
        mandatory = [opt[0] for opt in sorted_arguments if self.arguments[opt[0]].mandatory]
        optional = [opt[0] for opt in sorted_arguments if not self.arguments[opt[0]].mandatory]
        if mandatory:
            self.arguments_string = '\n\nMANDATORY ARGUMENTS  |` `\n--------------------|---\n'
            for opt in mandatory:
                self.arguments_string += '`'
                # check if section description has to been displayed
                if self.arguments[opt].order in self.section:
                    self.arguments_string += self.section[self.arguments[opt].order] + '\n'
                # display argument
                type_value = self.refactor_type_value(opt)
                line = ["  "+opt+" "+type_value+'`', '|'+self.arguments[opt].description]
                self.arguments_string += self.tab(line) + '\n'
        if optional:
            self.arguments_string += '\n\nOPTIONAL ARGUMENTS  |` `\n--------------------|---\n'
            for opt in optional:
                self.arguments_string += '`'
                # check if section description has to been displayed
                if self.arguments[opt].order in self.section:
                    self.arguments_string += self.section[self.arguments[opt].order] + '\n'
                # display argument
                type_value = self.refactor_type_value(opt)
                line = ["  "+opt+" "+type_value+'`', '|'+self.arguments[opt].description]
                self.arguments_string += self.tab(line) + '\n'

    def refactor_type_value(self, opt):
        if self.arguments[opt].type_value is None:
            type_value = ''
        elif self.arguments[opt].type_value == 'multiple_choice':
            type_value = self.print_list_with_brackets(self.arguments[opt].example)
        elif type(self.arguments[opt].type_value) is list:
            type_value = '<list>'
        else:
            type_value = '<' + self.arguments[opt].type_value + '>'
        return type_value

    def set_example(self):
        from os.path import basename
        self.example = '\n\n#####EXAMPLE#####\n' + \
            '`'+basename(self.file)
        sorted_arguments = sorted(self.arguments.items(), key=lambda x: x[1].order)
        mandatory = [opt[0] for opt in sorted_arguments if self.arguments[opt[0]].mandatory]
        for opt in [opt[0] for opt in sorted_arguments if self.arguments[opt[0]].example]:
            if type(self.arguments[opt].example) is list:
                self.example += ' ' + opt + ' ' + str(self.arguments[opt].example[0])
            else:
                self.example += ' ' + opt + ' ' + str(self.arguments[opt].example)
        self.example += '`'

    def generate(self, error=None):
        self.set_header()
        self.set_arguments()
        self.set_usage()
        self.set_example()
        doc = self.header + self.description + self.usage + self.arguments_string + self.example
        from os.path import basename
        file_doc_sf = open('doc_sf_'+basename(self.file)[:-3]+'.txt', 'w')
        file_doc_sf.write(doc)
        file_doc_sf.close()

        print doc

    def error(self, error=None):
        if error:
            self.generate(error)
        else:
            print self.generate()
            from sys import exit
            exit(0)

    def print_list_with_brackets(self, l):
        type_value = '{'
        for char in l:
            type_value += str(char) + ','
        type_value = type_value[:-1]
        type_value += '}'
        return type_value

    def tab(self, strings):
        """
        This function is used for arguments usage's field to vertically align words
        :param strings: list of string to align vertically
        :return: string with aligned strings
        """
        tab = ''
        for string in strings:
            if len(string) < 30:
                spaces = ' '*(30 - len(string))
                string += spaces
            tab += string

        return tab


    def align(self, string, length=70, pad=30):
        """
        This function split a string into a list of 100 char max strings
        :param string: string to split
        :param length: maximum length of a string, default=70
        :param pad: blank space in front of the string, default=30
        :return: string with \n separator
        """
        s = ''
        strings = []

        # check if "\n" are present in the string. If so, decompose the string.
        string_split_line = string.split('\n')
        if len(string_split_line) > 1:
            for i in range(0,len(string_split_line)):
                if i != 0:
                    string_split_line[i] = '  ' + string_split_line[i]

        # check if a string length is over "length"
        for k,stri in enumerate(string_split_line):
            i = 0
            for c in stri:
                i += 1
                if c == ' ':
                    last_space = i
                if i%length == 0:
                    strings.append(stri[0:last_space])
                    stri = stri[last_space:]
                    if k != 0:
                        stri = '    '+stri
                    i = i - last_space
            strings.append(stri)

        # Concatenate strings
        for i,yes in enumerate(strings):
            if i != 0:
                s += ' '*pad
            s += yes
            if i != len(strings)-1:
                s += '\n'
        return s


########################################################################################################################
####### SPELLING CHECKER
########################################################################################################################

class SpellingChecker:
    # spelling checker from http://norvig.com/spell-correct.html
    def __init__(self):
        self.alphabet = 'abcdefghijklmnopqrstuvwxyz-_0123456789'

    # wirds_dict must be a list of string
    def setWordsAsList(self, words_dict):
        self.NWORDS = self.train(words_dict)

    # text must be a string with all the word, separated with space of \n
    def setWordsAsText(self, text):
        self.NWORDS = self.train(self.words(text))

    # fname must be the path of the file containing the dictionary
    def setWordsAsFile(self, fname):
        self.NWORDS = self.train(self.words(file(fname).read()))

    def words(self, text):
        from re import findall
        return findall('[a-z]+', text.lower())

    def train(self, features):
        from collections import defaultdict
        model = defaultdict(lambda: 1)
        for f in features:
            model[f] += 1
        return model

    def edits1(self, word):
        splits     = [(word[:i], word[i:]) for i in range(len(word) + 1)]
        deletes    = [a + b[1:] for a, b in splits if b]
        transposes = [a + b[1] + b[0] + b[2:] for a, b in splits if len(b)>1]
        replaces   = [a + c + b[1:] for a, b in splits for c in self.alphabet if b]
        inserts    = [a + c + b     for a, b in splits for c in self.alphabet]
        return set(deletes + transposes + replaces + inserts)

    def known_edits2(self, word):
        return set(e2 for e1 in self.edits1(word) for e2 in self.edits1(e1) if e2 in self.NWORDS)

    def known(self, words): return set(w for w in words if w in self.NWORDS)

    def correct(self, word):
        return self.known([word]) or self.known(self.edits1(word)) or self.known_edits2(word) #
        #return max(candidates, key=self.NWORDS.get) # return the most potential candidate<|MERGE_RESOLUTION|>--- conflicted
+++ resolved
@@ -214,6 +214,7 @@
             pass
         else:
             sct.printv("ERROR : File is not a NIFTI image file. Exiting", type='error')
+
         if nii:
             return param_tmp+'.nii'
         elif niigz:
@@ -260,18 +261,12 @@
         order = len(self.options)+1
         self.options[name] = Option(name, type_value, description, mandatory, example, default_value, help, self, order, deprecated_by, deprecated_rm, deprecated)
 
-<<<<<<< HEAD
     def parse(self, arguments, check_file_exist=True):
         # if you only want to parse a string and not checking for file existence, change flag check_file_exist
         self.check_file_exist = check_file_exist
 
         # if no arguments, print usage and quit
-        if len(arguments) == 0:
-=======
-    def parse(self, arguments):
-        # if no arguments, print usage and quit, but only if there are mandatory options
         if len(arguments) == 0 and len([opt for opt in self.options if self.options[opt].mandatory]) != 0:
->>>>>>> da965e6c
             self.usage.error()
 
         # check if help is asked by the user
