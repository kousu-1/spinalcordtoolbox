#!/usr/bin/env python
#
# ---------------------------------------------------------------------------------------
# Copyright (c) 2015 NeuroPoly, Polytechnique Montreal <www.neuro.polymtl.ca>
# Authors: Tanguy Magnan
# Modified: 2015-07-29
#
# License: see the LICENSE.TXT
#=======================================================================================================================
#


import os, sys, commands

# Get path of the toolbox
status, path_sct = commands.getstatusoutput('echo $SCT_DIR')
# Append path that contains scripts, to be able to load modules
sys.path.append(path_sct + '/scripts')


import sct_utils as sct
import nibabel
from scipy import ndimage
from scipy.io import loadmat
from numpy import array, asarray, zeros, sqrt, dot
from msct_image import Image
from sct_register_multimodal import Paramreg
import time
from math import asin



def register_seg(seg_input, seg_dest):
    """Slice-by-slice registration by translation of two segmentations.

    For each slice, we estimate the translation vector by calculating the difference of position of the two centers of
    mass.
    The segmentations can be of different sizes but the output segmentation must be smaller than the input segmentation.

    input:
        seg_input: name of moving segmentation file (type: string)
        seg_dest: name of fixed segmentation file (type: string)

    output:
        x_displacement: list of translation along x axis for each slice (type: list)
        y_displacement: list of translation along y axis for each slice (type: list)

    """

    seg_input_img = Image(seg_input)
    seg_dest_img = Image(seg_dest)
    seg_input_data = seg_input_img.data
    seg_dest_data = seg_dest_img.data

    x_center_of_mass_input = [0 for i in range(seg_dest_data.shape[2])]
    y_center_of_mass_input = [0 for i in range(seg_dest_data.shape[2])]
    print '\nGet center of mass of the input segmentation for each slice (corresponding to a slice in the output segmentation)...' #different if size of the two seg are different
    #TO DO: select only the slices corresponding to the output segmentation
    coord_origin_dest = seg_dest_img.transfo_pix2phys([[0,0,0]])
    [[x_o, y_o, z_o]] = seg_input_img.transfo_phys2pix(coord_origin_dest)
    for iz in xrange(seg_dest_data.shape[2]):
        x_center_of_mass_input[iz], y_center_of_mass_input[iz] = ndimage.measurements.center_of_mass(array(seg_input_data[:, :, z_o + iz]))


    x_center_of_mass_output = [0 for i in range(seg_dest_data.shape[2])]
    y_center_of_mass_output = [0 for i in range(seg_dest_data.shape[2])]
    print '\nGet center of mass of the output segmentation for each slice ...'
    for iz in xrange(seg_dest_data.shape[2]):
        x_center_of_mass_output[iz], y_center_of_mass_output[iz] = ndimage.measurements.center_of_mass(array(seg_dest_data[:,:,iz]))

    x_displacement = [0 for i in range(seg_input_data.shape[2])]
    y_displacement = [0 for i in range(seg_input_data.shape[2])]
    print '\nGet displacement by voxel...'
    for iz in xrange(seg_dest_data.shape[2]):
        x_displacement[iz] = -(x_center_of_mass_output[iz] - x_center_of_mass_input[iz])    # WARNING: in ITK's coordinate system, this is actually Tx and not -Tx
        y_displacement[iz] = y_center_of_mass_output[iz] - y_center_of_mass_input[iz]      # This is Ty in ITK's and fslview' coordinate systems

    return x_displacement, y_displacement, None


def register_images(fname_source, fname_dest, mask='', paramreg=Paramreg(step='0', type='im', algo='Translation', metric='MI', iter='5', shrink='1', smooth='0', gradStep='0.5'),
                    ants_registration_params={'rigid': '', 'affine': '', 'compositeaffine': '', 'similarity': '', 'translation': '','bspline': ',10', 'gaussiandisplacementfield': ',3,0',
                                              'bsplinedisplacementfield': ',5,10', 'syn': ',3,0', 'bsplinesyn': ',1,3'}, remove_tmp_folder=1, verbose=0):
    """Slice-by-slice registration of two images.

    We first split the 3D images into 2D images (and the mask if inputted). Then we register slices of the two images
    that physically correspond to one another looking at the physical origin of each image. The images can be of
    different sizes but the destination image must be smaller thant the input image. We do that using antsRegistration
    in 2D. Once this has been done for each slices, we gather the results and return them.
    Algorithms implemented: translation, rigid, affine, syn and BsplineSyn.
    N.B.: If the mask is inputted, it must also be 3D and it must be in the same space as the destination image.

    input:
        fname_source: name of moving image (type: string)
        fname_dest: name of fixed image (type: string)
        mask[optional]: name of mask file (type: string) (parameter -x of antsRegistration)
        paramreg[optional]: parameters of antsRegistration (type: Paramreg class from sct_register_multimodal)
        ants_registration_params[optional]: specific algorithm's parameters for antsRegistration (type: dictionary)

    output:
        if algo==translation:
            x_displacement: list of translation along x axis for each slice (type: list)
            y_displacement: list of translation along y axis for each slice (type: list)
        if algo==rigid:
            x_displacement: list of translation along x axis for each slice (type: list)
            y_displacement: list of translation along y axis for each slice (type: list)
            theta_rotation: list of rotation angle in radian (and in ITK's coordinate system) for each slice (type: list)
        if algo==affine or algo==syn or algo==bsplinesyn:
            creation of two 3D warping fields (forward and inverse) that are the concatenations of the slice-by-slice
            warps.
    """
    # Extracting names
    path_i, root_i, ext_i = sct.extract_fname(fname_source)
    path_d, root_d, ext_d = sct.extract_fname(fname_dest)

    # set metricSize
    if paramreg.metric == 'MI':
        metricSize = '32'  # corresponds to number of bins
    else:
        metricSize = '4'  # corresponds to radius (for CC, MeanSquares...)


    # Get image dimensions and retrieve nz
    print '\nGet image dimensions of destination image...'
    nx, ny, nz, nt, px, py, pz, pt = Image(fname_dest).dim
    print '.. matrix size: '+str(nx)+' x '+str(ny)+' x '+str(nz)
    print '.. voxel size:  '+str(px)+'mm x '+str(py)+'mm x '+str(pz)+'mm'

    # Define x and y displacement as list
    x_displacement = [0 for i in range(nz)]
    y_displacement = [0 for i in range(nz)]
    theta_rotation = [0 for i in range(nz)]

    # create temporary folder
    print('\nCreate temporary folder...')
    path_tmp = 'tmp.'+time.strftime("%y%m%d%H%M%S")
    sct.create_folder(path_tmp)
    print '\nCopy input data...'
    sct.run('cp '+fname_source+ ' ' + path_tmp +'/'+ root_i+ext_i)
    sct.run('cp '+fname_dest+ ' ' + path_tmp +'/'+ root_d+ext_d)
    if mask:
        sct.run('cp '+mask+ ' '+path_tmp +'/mask.nii.gz')

    # go to temporary folder
    os.chdir(path_tmp)

    # Split input volume along z
    print '\nSplit input volume...'
    from sct_split_data import split_data
    split_data(fname_source, 2, '_z')

    # Split destination volume along z
    print '\nSplit destination volume...'
    split_data(fname_dest, 2, '_z')

    # Split mask volume along z
    if mask:
        print '\nSplit mask volume...'
        split_data('mask.nii.gz', 2, '_z')

    im_dest_img = Image(fname_dest)
    im_input_img = Image(fname_source)
    coord_origin_dest = im_dest_img.transfo_pix2phys([[0,0,0]])
    coord_origin_input = im_input_img.transfo_pix2phys([[0,0,0]])
    coord_diff_origin = (asarray(coord_origin_dest[0]) - asarray(coord_origin_input[0])).tolist()
    [x_o, y_o, z_o] = [coord_diff_origin[0] * 1.0/px, coord_diff_origin[1] * 1.0/py, coord_diff_origin[2] * 1.0/pz]

    if paramreg.algo == 'BSplineSyN' or paramreg.algo == 'SyN' or paramreg.algo == 'Affine':
        list_warp_x = []
        list_warp_x_inv = []
        list_warp_y = []
        list_warp_y_inv = []
        name_warp_final = 'Warp_total' #if modified, name should also be modified in msct_register (algo slicereg2d_bsplinesyn and slicereg2d_syn)

    # loop across slices
    for i in range(nz):
        # set masking
        num = numerotation(i)
        num_2 = numerotation(int(num) + int(z_o))
        if mask:
            masking = '-x mask_z' +num+ '.nii'
        else:
            masking = ''

        cmd = ('isct_antsRegistration '
               '--dimensionality 2 '
               '--transform '+paramreg.algo+'['+str(paramreg.gradStep) +
               ants_registration_params[paramreg.algo.lower()]+'] '
               '--metric '+paramreg.metric+'['+root_d+'_z'+ num +'.nii' +','+root_i+'_z'+ num_2 +'.nii' +',1,'+metricSize+'] '  #[fixedImage,movingImage,metricWeight +nb_of_bins (MI) or radius (other)
               '--convergence '+str(paramreg.iter)+' '
               '--shrink-factors '+str(paramreg.shrink)+' '
               '--smoothing-sigmas '+str(paramreg.smooth)+'mm '
               #'--restrict-deformation 1x1x0 '    # how to restrict? should not restrict here, if transform is precised...?
               '--output [transform_' + num + ','+root_i+'_z'+ num_2 +'reg.nii] '    #--> file.mat (contains Tx,Ty, theta)
               '--interpolation BSpline[3] '
               +masking)

        try:
            sct.run(cmd)

            if paramreg.algo == 'Rigid' or paramreg.algo == 'Translation':
                f = 'transform_' +num+ '0GenericAffine.mat'
                matfile = loadmat(f, struct_as_record=True)
                array_transfo = matfile['AffineTransform_double_2_2']
                x_displacement[i] = array_transfo[4][0]  # Tx in ITK'S coordinate system
                y_displacement[i] = array_transfo[5][0]  # Ty  in ITK'S and fslview's coordinate systems
                theta_rotation[i] = asin(array_transfo[2]) # angle of rotation theta in ITK'S coordinate system (minus theta for fslview)

            if paramreg.algo == 'Affine':
                # New process added for generating total nifti warping field from mat warp
                name_dest = root_d+'_z'+ num +'.nii'
                name_reg = root_i+'_z'+ num +'reg.nii'
                name_output_warp = 'warp_from_mat_' + num_2 + '.nii.gz'
                name_output_warp_inverse = 'warp_from_mat_' + num + '_inverse.nii.gz'
                name_warp_null = 'warp_null_' + num + '.nii.gz'
                name_warp_null_dest = 'warp_null_dest' + num + '.nii.gz'
                name_warp_mat = 'transform_' + num + '0GenericAffine.mat'
                # Generating null nifti warping fields
                nx, ny, nz, nt, px, py, pz, pt = Image(name_reg).dim
                nx_d, ny_d, nz_d, nt_d, px_d, py_d, pz_d, pt_d = Image(name_dest).dim
                x_trans = [0 for i in range(nz)]
                x_trans_d = [0 for i in range(nz_d)]
                y_trans= [0 for i in range(nz)]
                y_trans_d = [0 for i in range(nz_d)]
                generate_warping_field(name_reg, x_trans=x_trans, y_trans=y_trans, fname=name_warp_null, verbose=0)
                generate_warping_field(name_dest, x_trans=x_trans_d, y_trans=y_trans_d, fname=name_warp_null_dest, verbose=0)
                # Concatenating mat wrp and null nifti warp to obtain equivalent nifti warp to mat warp
                sct.run('isct_ComposeMultiTransform 2 ' + name_output_warp + ' -R ' + name_reg + ' ' + name_warp_null + ' ' + name_warp_mat)
                sct.run('isct_ComposeMultiTransform 2 ' + name_output_warp_inverse + ' -R ' + name_dest + ' ' + name_warp_null_dest + ' -i ' + name_warp_mat)
                # Split the warping fields into two for displacement along x and y before merge
                sct.run('sct_maths -i ' + name_output_warp + ' -w -mcs -o transform_'+num+'0Warp_x.nii.gz,transform_'+num+'0Warp_y.nii.gz')
                sct.run('sct_maths -i ' + name_output_warp_inverse + ' -w -mcs -o transform_'+num+'0InverseWarp_x.nii.gz,transform_'+num+'0InverseWarp_y.nii.gz')
                # List names of warping fields for futur merge
                list_warp_x.append('transform_'+num+'0Warp_x.nii.gz')
                list_warp_x_inv.append('transform_'+num+'0InverseWarp_x.nii.gz')
                list_warp_y.append('transform_'+num+'0Warp_y.nii.gz')
                list_warp_y_inv.append('transform_'+num+'0InverseWarp_y.nii.gz')

            if paramreg.algo == 'BSplineSyN' or paramreg.algo == 'SyN':
                # The shrink factor impacts the size of the warping fields : need to resample to get the same size as the destination image
                sct.run('sct_resample')
                # Split the warping fields into two for displacement along x and y before merge
                # Need to separate the merge for x and y displacement as merge of 3d warping fields does not work properly
<<<<<<< HEAD
                sct.run('sct_maths -i transform_'+num+'0Warp.nii.gz -w -mcs -o transform_'+num+'0Warp_x.nii.gz,transform_'+num+'0Warp_y.nii.gz')
                sct.run('sct_maths -i transform_'+num+'0InverseWarp.nii.gz -w -mcs -o transform_'+num+'0InverseWarp_x.nii.gz,transform_'+num+'0InverseWarp_y.nii.gz')
                # List names of warping fields for futur merge
                list_warp_x.append('transform_'+num+'0Warp_x.nii.gz')
                list_warp_x_inv.append('transform_'+num+'0InverseWarp_x.nii.gz')
                list_warp_y.append('transform_'+num+'0Warp_y.nii.gz')
                list_warp_y_inv.append('transform_'+num+'0InverseWarp_y.nii.gz')

        # if an exception occurs with ants, take the last value for the transformation
        except Exception, e:
            sct.printv('WARNING, an error occurred: '+str(e)+'\n', verbose, 'warning')
            if paramreg.algo == 'Rigid' or paramreg.algo == 'Translation':
                x_displacement[i] = x_displacement[i-1]
                y_displacement[i] = y_displacement[i-1]
                theta_rotation[i] = theta_rotation[i-1]

            if paramreg.algo == 'BSplineSyN' or paramreg.algo == 'SyN' or paramreg.algo == 'Affine':
                print'Problem with ants for slice '+str(i)+'. Copy of the last warping field.'
                sct.run('cp transform_' + numerotation(i-1) + '0Warp.nii.gz transform_' + num + '0Warp.nii.gz')
                sct.run('cp transform_' + numerotation(i-1) + '0InverseWarp.nii.gz transform_' + num + '0InverseWarp.nii.gz')
                # Split the warping fields into two for displacement along x and y before merge
                # sct.run('isct_c3d -mcs transform_'+num+'0Warp.nii.gz -oo transform_'+num+'0Warp_x.nii.gz transform_'+num+'0Warp_y.nii.gz')
                # sct.run('isct_c3d -mcs transform_'+num+'0InverseWarp.nii.gz -oo transform_'+num+'0InverseWarp_x.nii.gz transform_'+num+'0InverseWarp_y.nii.gz')
=======
>>>>>>> 511d3a74
                sct.run('sct_maths -i transform_'+num+'0Warp.nii.gz -w -mcs -o transform_'+num+'0Warp_x.nii.gz,transform_'+num+'0Warp_y.nii.gz')
                sct.run('sct_maths -i transform_'+num+'0InverseWarp.nii.gz -w -mcs -o transform_'+num+'0InverseWarp_x.nii.gz,transform_'+num+'0InverseWarp_y.nii.gz')
                # List names of warping fields for futur merge
                list_warp_x.append('transform_'+num+'0Warp_x.nii.gz')
                list_warp_x_inv.append('transform_'+num+'0InverseWarp_x.nii.gz')
                list_warp_y.append('transform_'+num+'0Warp_y.nii.gz')
                list_warp_y_inv.append('transform_'+num+'0InverseWarp_y.nii.gz')
<<<<<<< HEAD
=======
        # if an exception occurs with ants, take the last value for the transformation
        except:
                if paramreg.algo == 'Rigid' or paramreg.algo == 'Translation':
                    x_displacement[i] = x_displacement[i-1]
                    y_displacement[i] = y_displacement[i-1]
                    theta_rotation[i] = theta_rotation[i-1]


                if paramreg.algo == 'BSplineSyN' or paramreg.algo == 'SyN' or paramreg.algo == 'Affine':
                    print'Problem with ants for slice '+str(i)+'. Copy of the last warping field.'
                    sct.run('cp transform_' + numerotation(i-1) + '0Warp.nii.gz transform_' + num + '0Warp.nii.gz')
                    sct.run('cp transform_' + numerotation(i-1) + '0InverseWarp.nii.gz transform_' + num + '0InverseWarp.nii.gz')
                    # Split the warping fields into two for displacement along x and y before merge
                    sct.run('sct_maths -i transform_'+num+'0Warp.nii.gz -w -mcs -o transform_'+num+'0Warp_x.nii.gz,transform_'+num+'0Warp_y.nii.gz')
                    sct.run('sct_maths -i transform_'+num+'0InverseWarp.nii.gz -w -mcs -o transform_'+num+'0InverseWarp_x.nii.gz,transform_'+num+'0InverseWarp_y.nii.gz')
                    # List names of warping fields for futur merge
                    list_warp_x.append('transform_'+num+'0Warp_x.nii.gz')
                    list_warp_x_inv.append('transform_'+num+'0InverseWarp_x.nii.gz')
                    list_warp_y.append('transform_'+num+'0Warp_y.nii.gz')
                    list_warp_y_inv.append('transform_'+num+'0InverseWarp_y.nii.gz')
>>>>>>> 511d3a74

    if paramreg.algo == 'BSplineSyN' or paramreg.algo == 'SyN' or paramreg.algo == 'Affine':
        print'\nMerge along z of the warping fields...'
        # from sct_concat_data import concat_data
        warp_x = name_warp_final + '_x.nii.gz'
        inv_warp_x = name_warp_final + '_x_inverse.nii.gz'
        warp_y = name_warp_final + '_y.nii.gz'
        inv_warp_y = name_warp_final + '_y_inverse.nii.gz'
        sct.run('sct_concat_data -i '+','.join(list_warp_x)+' -o '+warp_x+' -dim z')
        sct.run('sct_concat_data -i '+','.join(list_warp_x_inv)+' -o '+inv_warp_x+' -dim z')
        sct.run('sct_concat_data -i '+','.join(list_warp_y)+' -o '+warp_y+' -dim z')
        sct.run('sct_concat_data -i '+','.join(list_warp_y_inv)+' -o '+inv_warp_y+' -dim z')

        print'\nChange resolution of warping fields to match the resolution of the destination image...'
        from sct_copy_header import copy_header
<<<<<<< HEAD
        copy_header(fname_dest, warp_x)
        copy_header(fname_source, inv_warp_x)
        copy_header(fname_dest, warp_y)
        copy_header(fname_source, inv_warp_y)
        if paramreg.algo != 'Affine':
            for warp in [warp_x, inv_warp_x, warp_y, inv_warp_y]:
                sct.run('sct_resample -i '+warp+' -f '+str(paramreg.shrink)+'x'+str(paramreg.shrink)+'x1 -o '+warp)

=======
        copy_header(fname_dest, name_warp_final + '_x.nii.gz')
        copy_header(fname_source, name_warp_final + '_x_inverse.nii.gz')
        copy_header(fname_dest, name_warp_final + '_y.nii.gz')
        copy_header(fname_source, name_warp_final + '_y_inverse.nii.gz')
        print'\nMerge translation fields along x and y into one global warping field '
        sct.run('sct_maths -i ' + name_warp_final + '_x.nii.gz,' + name_warp_final + '_y.nii.gz,warp_null_z.nii.gz -w -omc -o ' + name_warp_final + '.nii.gz')
        sct.run('sct_maths -i ' + name_warp_final + '_x_inverse.nii.gz,' + name_warp_final + '_y_inverse.nii.gz,warp_null_z.nii.gz -w -omc -o ' + name_warp_final + '_inverse.nii.gz')
>>>>>>> 511d3a74
        print'\nCopy to parent folder...'
        sct.run('cp '+warp_x+' ../')
        sct.run('cp '+inv_warp_x+' ../')
        sct.run('cp '+warp_y+' ../')
        sct.run('cp '+inv_warp_y+' ../')

    #Delete tmp folder
    os.chdir('../')
    if remove_tmp_folder:
        print('\nRemove temporary files...')
        sct.run('rm -rf '+path_tmp)
    if paramreg.algo == 'Rigid':
        return x_displacement, y_displacement, theta_rotation
    if paramreg.algo == 'Translation':
        return x_displacement, y_displacement, None
    if paramreg.algo == 'BSplineSyN' or paramreg.algo == 'SyN' or paramreg.algo == 'Affine':
        return warp_x, inv_warp_x, warp_y, inv_warp_y


def numerotation(nb):
    """Indexation of number for matching fslsplit's index.

    Given a slice number, this function returns the corresponding number in fslsplit indexation system.

    input:
        nb: the number of the slice (type: int)

    output:
        nb_output: the number of the slice for fslsplit (type: string)
    """
    if nb < 0:
        print 'ERROR: the number is negative.'
        sys.exit(status = 2)
    elif -1 < nb < 10:
        nb_output = '000'+str(nb)
    elif 9 < nb < 100:
        nb_output = '00'+str(nb)
    elif 99 < nb < 1000:
        nb_output = '0'+str(nb)
    elif 999 < nb < 10000:
        nb_output = str(nb)
    elif nb > 9999:
        print 'ERROR: the number is superior to 9999.'
        sys.exit(status = 2)
    return nb_output


def generate_warping_field(fname_dest, x_trans, y_trans, theta_rot=None, center_rotation=None, fname='warping_field.nii.gz', verbose=1):
    """Generation of a warping field towards an image and given transformation parameters.

    Given a destination image and transformation parameters this functions creates a NIFTI 3D warping field that can be
    applied afterwards. The transformation parameters corresponds to a slice-by-slice registration of images, thus the
    transformation parameters must be precised for each slice of the image.

    inputs:
        fname_dest: name of destination image (type: string)
        x_trans: list of translations along x axis for each slice (type: list, length: height of fname_dest)
        y_trans: list of translations along y axis for each slice (type: list, length: height of fname_dest)
        theta_rot[optional]: list of rotation angles in radian (and in ITK's coordinate system) for each slice (type: list)
        center_rotation[optional]: pixel coordinates in plan xOy of the wanted center of rotation (type: list,
            length: 2, example: [0,ny/2])
        fname[optional]: name of output warp (type: string)
        verbose: display parameter (type: int)

    output:
        creation of a warping field of name 'fname' with an header similar to the destination image.
    """
    from nibabel import load
    from math import cos, sin
    from sct_orientation import get_orientation

    #Make sure image is in rpi format
    sct.printv('\nChecking if the image of destination is in RPI orientation for the warping field generation ...', verbose)
    orientation = get_orientation(fname_dest)
    if orientation != 'RPI':
        sct.printv('\nWARNING: The image of destination is not in RPI format. Dimensions of the warping field might be inverted.', verbose)
    else: sct.printv('\tOK', verbose)

    sct.printv('\n\nCreating warping field ' + fname + ' for transformations along z...', verbose)

    file_dest = load(fname_dest)
    hdr_file_dest = file_dest.get_header()
    hdr_warp = hdr_file_dest.copy()

    # Get image dimensions
    sct.printv('\nGet image dimensions of destination image...', verbose)
    nx, ny, nz, nt, px, py, pz, pt = Image(fname_dest).dim
    sct.printv('.. matrix size: '+str(nx)+' x '+str(ny)+' x '+str(nz), verbose)
    sct.printv('.. voxel size:  '+str(px)+'mm x '+str(py)+'mm x '+str(pz)+'mm', verbose)

    #Center of rotation
    if center_rotation == None:
        x_a = int(round(nx/2))
        y_a = int(round(ny/2))
    else:
        x_a = center_rotation[0]
        y_a = center_rotation[1]

    # Calculate displacement for each voxel
    data_warp = zeros(((((nx, ny, nz, 1, 3)))))
    # For translations
    if theta_rot == None:
        for i in range(nx):
            for j in range(ny):
                for k in range(nz):
                    data_warp[i, j, k, 0, 0] = x_trans[k]
                    data_warp[i, j, k, 0, 1] = y_trans[k]
                    data_warp[i, j, k, 0, 2] = 0
    # # For rigid transforms (not optimized)
    # if theta_rot != None:
    #     for k in range(nz):
    #         for i in range(nx):
    #             for j in range(ny):
    #                 # data_warp[i, j, k, 0, 0] = (cos(theta_rot[k])-1) * (i - x_a) - sin(theta_rot[k]) * (j - y_a) - x_trans[k]
    #                 # data_warp[i, j, k, 0, 1] = -(sin(theta_rot[k]) * (i - x_a) + (cos(theta_rot[k])-1) * (j - y_a)) + y_trans[k]
    #
    #                 data_warp[i, j, k, 0, 0] = (cos(theta_rot[k]) - 1) * (i - x_a) - sin(theta_rot[k]) * (j - y_a) + x_trans[k] #+ sin(theta_rot[k]) * (int(round(nx/2))-x_a)
    #                 data_warp[i, j, k, 0, 1] = - sin(theta_rot[k]) * (i - x_a) - (cos(theta_rot[k]) - 1) * (j - y_a) + y_trans[k] #- sin(theta_rot[k]) * (int(round(nx/2))-x_a)
    #                 data_warp[i, j, k, 0, 2] = 0

    # For rigid transforms with array (time optimization)
    if theta_rot != None:
        vector_i = [[[i-x_a],[j-y_a]] for i in range(nx) for j in range(ny)]
        for k in range(nz):
            matrix_rot_a = asarray([[cos(theta_rot[k]), - sin(theta_rot[k])],[-sin(theta_rot[k]), -cos(theta_rot[k])]])
            tmp = matrix_rot_a + array(((-1,0),(0,1)))
            result = dot(tmp, array(vector_i).T[0]) + array([[x_trans[k]], [y_trans[k]]])
            for i in range(nx):
                data_warp[i, :, k, 0, 0] = result[0][i*nx:i*nx+ny]
                data_warp[i, :, k, 0, 1] = result[1][i*nx:i*nx+ny]

    # Generate warp file as a warping field
    hdr_warp.set_intent('vector', (), '')
    hdr_warp.set_data_dtype('float32')
    img = nibabel.Nifti1Image(data_warp, None, hdr_warp)
    nibabel.save(img, fname)
    sct.printv('\nDONE ! Warping field generated: '+fname, verbose)
<|MERGE_RESOLUTION|>--- conflicted
+++ resolved
@@ -237,11 +237,8 @@
                 list_warp_y_inv.append('transform_'+num+'0InverseWarp_y.nii.gz')
 
             if paramreg.algo == 'BSplineSyN' or paramreg.algo == 'SyN':
-                # The shrink factor impacts the size of the warping fields : need to resample to get the same size as the destination image
-                sct.run('sct_resample')
                 # Split the warping fields into two for displacement along x and y before merge
                 # Need to separate the merge for x and y displacement as merge of 3d warping fields does not work properly
-<<<<<<< HEAD
                 sct.run('sct_maths -i transform_'+num+'0Warp.nii.gz -w -mcs -o transform_'+num+'0Warp_x.nii.gz,transform_'+num+'0Warp_y.nii.gz')
                 sct.run('sct_maths -i transform_'+num+'0InverseWarp.nii.gz -w -mcs -o transform_'+num+'0InverseWarp_x.nii.gz,transform_'+num+'0InverseWarp_y.nii.gz')
                 # List names of warping fields for futur merge
@@ -265,8 +262,6 @@
                 # Split the warping fields into two for displacement along x and y before merge
                 # sct.run('isct_c3d -mcs transform_'+num+'0Warp.nii.gz -oo transform_'+num+'0Warp_x.nii.gz transform_'+num+'0Warp_y.nii.gz')
                 # sct.run('isct_c3d -mcs transform_'+num+'0InverseWarp.nii.gz -oo transform_'+num+'0InverseWarp_x.nii.gz transform_'+num+'0InverseWarp_y.nii.gz')
-=======
->>>>>>> 511d3a74
                 sct.run('sct_maths -i transform_'+num+'0Warp.nii.gz -w -mcs -o transform_'+num+'0Warp_x.nii.gz,transform_'+num+'0Warp_y.nii.gz')
                 sct.run('sct_maths -i transform_'+num+'0InverseWarp.nii.gz -w -mcs -o transform_'+num+'0InverseWarp_x.nii.gz,transform_'+num+'0InverseWarp_y.nii.gz')
                 # List names of warping fields for futur merge
@@ -274,29 +269,6 @@
                 list_warp_x_inv.append('transform_'+num+'0InverseWarp_x.nii.gz')
                 list_warp_y.append('transform_'+num+'0Warp_y.nii.gz')
                 list_warp_y_inv.append('transform_'+num+'0InverseWarp_y.nii.gz')
-<<<<<<< HEAD
-=======
-        # if an exception occurs with ants, take the last value for the transformation
-        except:
-                if paramreg.algo == 'Rigid' or paramreg.algo == 'Translation':
-                    x_displacement[i] = x_displacement[i-1]
-                    y_displacement[i] = y_displacement[i-1]
-                    theta_rotation[i] = theta_rotation[i-1]
-
-
-                if paramreg.algo == 'BSplineSyN' or paramreg.algo == 'SyN' or paramreg.algo == 'Affine':
-                    print'Problem with ants for slice '+str(i)+'. Copy of the last warping field.'
-                    sct.run('cp transform_' + numerotation(i-1) + '0Warp.nii.gz transform_' + num + '0Warp.nii.gz')
-                    sct.run('cp transform_' + numerotation(i-1) + '0InverseWarp.nii.gz transform_' + num + '0InverseWarp.nii.gz')
-                    # Split the warping fields into two for displacement along x and y before merge
-                    sct.run('sct_maths -i transform_'+num+'0Warp.nii.gz -w -mcs -o transform_'+num+'0Warp_x.nii.gz,transform_'+num+'0Warp_y.nii.gz')
-                    sct.run('sct_maths -i transform_'+num+'0InverseWarp.nii.gz -w -mcs -o transform_'+num+'0InverseWarp_x.nii.gz,transform_'+num+'0InverseWarp_y.nii.gz')
-                    # List names of warping fields for futur merge
-                    list_warp_x.append('transform_'+num+'0Warp_x.nii.gz')
-                    list_warp_x_inv.append('transform_'+num+'0InverseWarp_x.nii.gz')
-                    list_warp_y.append('transform_'+num+'0Warp_y.nii.gz')
-                    list_warp_y_inv.append('transform_'+num+'0InverseWarp_y.nii.gz')
->>>>>>> 511d3a74
 
     if paramreg.algo == 'BSplineSyN' or paramreg.algo == 'SyN' or paramreg.algo == 'Affine':
         print'\nMerge along z of the warping fields...'
@@ -312,7 +284,6 @@
 
         print'\nChange resolution of warping fields to match the resolution of the destination image...'
         from sct_copy_header import copy_header
-<<<<<<< HEAD
         copy_header(fname_dest, warp_x)
         copy_header(fname_source, inv_warp_x)
         copy_header(fname_dest, warp_y)
@@ -321,15 +292,6 @@
             for warp in [warp_x, inv_warp_x, warp_y, inv_warp_y]:
                 sct.run('sct_resample -i '+warp+' -f '+str(paramreg.shrink)+'x'+str(paramreg.shrink)+'x1 -o '+warp)
 
-=======
-        copy_header(fname_dest, name_warp_final + '_x.nii.gz')
-        copy_header(fname_source, name_warp_final + '_x_inverse.nii.gz')
-        copy_header(fname_dest, name_warp_final + '_y.nii.gz')
-        copy_header(fname_source, name_warp_final + '_y_inverse.nii.gz')
-        print'\nMerge translation fields along x and y into one global warping field '
-        sct.run('sct_maths -i ' + name_warp_final + '_x.nii.gz,' + name_warp_final + '_y.nii.gz,warp_null_z.nii.gz -w -omc -o ' + name_warp_final + '.nii.gz')
-        sct.run('sct_maths -i ' + name_warp_final + '_x_inverse.nii.gz,' + name_warp_final + '_y_inverse.nii.gz,warp_null_z.nii.gz -w -omc -o ' + name_warp_final + '_inverse.nii.gz')
->>>>>>> 511d3a74
         print'\nCopy to parent folder...'
         sct.run('cp '+warp_x+' ../')
         sct.run('cp '+inv_warp_x+' ../')
