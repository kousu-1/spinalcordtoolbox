--- conflicted
+++ resolved
@@ -22,11 +22,8 @@
 from sct_register_multimodal import Paramreg, ParamregMultiStep, register
 from msct_parser import Parser
 from msct_image import Image, find_zmin_zmax
-<<<<<<< HEAD
 from shutil import move
-=======
 from sct_label_utils import ProcessLabels
->>>>>>> c17209a7
 
 
 # get path of the toolbox
@@ -239,7 +236,6 @@
     # go to tmp folder
     os.chdir(path_tmp)
 
-<<<<<<< HEAD
     # resample data to 1mm isotropic
     sct.printv('\nResample data to 1mm isotropic...', verbose)
     sct.run('sct_resample -i data.nii -mm 1.0x1.0x1.0 -x linear -o datar.nii')
@@ -258,19 +254,6 @@
     fname_seg_rpi = set_orientation('segmentationr.nii.gz', 'RPI', filename=True)
     move(fname_seg_rpi, 'segmentation_rpi.nii.gz')
 
-
-    # # Change orientation of input images to RPI
-    # sct.printv('\nChange orientation of input images to RPI...', verbose)
-    # set_orientation('data.nii', 'RPI', 'data_rpi.nii')
-    # set_orientation('landmarks.nii.gz', 'RPI', 'landmarks_rpi.nii.gz')
-    # set_orientation('segmentation.nii.gz', 'RPI', 'segmentation_rpi.nii.gz')
-=======
-    # Change orientation of input images to RPI
-    sct.printv('\nChange orientation of input images to RPI...', verbose)
-    set_orientation('data.nii', 'RPI', 'data_rpi.nii')
-    set_orientation('landmarks.nii.gz', 'RPI', 'landmarks_rpi.nii.gz')
-    set_orientation('segmentation.nii.gz', 'RPI', 'segmentation_rpi.nii.gz')
->>>>>>> c17209a7
 
     # get landmarks in native space
     # crop segmentation
