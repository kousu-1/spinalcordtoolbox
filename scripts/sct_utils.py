--- conflicted
+++ resolved
@@ -237,9 +237,15 @@
 #=======================================================================================================================
 def create_folder(folder):
     if not os.path.exists(folder):
-<<<<<<< HEAD
         os.makedirs(folder)
-=======
+        os.system('rm '+path_in+file_in+'.nii.gz')
+
+
+#=======================================================================================================================
+# create_folder:  create folder, and check if exists before creating it
+#=======================================================================================================================
+def create_folder(folder):
+    if not os.path.exists(folder):
         os.makedirs(folder)
 
 
@@ -278,5 +284,4 @@
         printv('WARNING: interp_program not assigned. Using trilinear for ants_affine.', 1, 'warning')
         interp_program = ' Linear'
     # return
-    return interp_program
->>>>>>> cd04da1e
+    return interp_program